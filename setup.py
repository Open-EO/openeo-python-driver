--- conflicted
+++ resolved
@@ -22,12 +22,9 @@
     'pylint>=2.5.0',
     'astroid>=2.4.0',
     'openeo_udf>=1.0.0rc3',
-<<<<<<< HEAD
     'boto3[s3]>=1.26.17',
     'moto>=4.0.10',
-=======
-    "time-machine",
->>>>>>> db776ca2
+    'time-machine',
 ]
 
 setup(
