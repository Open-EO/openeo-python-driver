--- conflicted
+++ resolved
@@ -311,10 +311,11 @@
             return [{"code": "ProcessGraphInvalid", "message": str(e)}]
 
         try:
-<<<<<<< HEAD
             # Same dry run logic as in evaluate()
             _log.info("Doing dry run")
-            result = convert_node(result_node, env=env.push({
+            collected_process_graph, top_level_node_id = _collect_end_nodes(process_graph)
+            top_level_node = collected_process_graph[top_level_node_id]
+            result = convert_node(top_level_node, env=env.push({
                 ENV_SAVE_RESULT: [],  # otherwise dry run and real run append to the same mutable result list
                 "node_caching": False
             }))
@@ -322,11 +323,6 @@
             source_constraints = dry_run_tracer.get_source_constraints()
             _log.info("Dry run extracted these source constraints: {s}".format(s=source_constraints))
             env = env.push({ENV_SOURCE_CONSTRAINTS: source_constraints})
-=======
-            collected_process_graph, top_level_node_id = _collect_end_nodes(process_graph)
-            top_level_node = collected_process_graph[top_level_node_id]
-            result = convert_node(top_level_node, env=env)
->>>>>>> c63b66df
         except OpenEOApiException as e:
             return [{"code": e.code, "message": str(e)}]
         except Exception as e:
