import inspect
<<<<<<< HEAD
import typing
=======
import logging
>>>>>>> 200a3df6
import zipfile
from pathlib import Path
from typing import List, Union, Optional, Dict, Any, Tuple, Sequence

import geopandas as gpd
import pandas as pd
import shapely.geometry
import shapely.geometry.base
import shapely.ops
import xarray

from openeo import ImageCollection
from openeo.metadata import CollectionMetadata
from openeo.util import ensure_dir
from openeo_driver.datastructs import SarBackscatterArgs, ResolutionMergeArgs, StacAsset
from openeo_driver.errors import FeatureUnsupportedException, InternalException
from openeo_driver.util.ioformats import IOFORMATS
from openeo_driver.utils import EvalEnv

log = logging.getLogger(__name__)


class DriverDataCube(ImageCollection):
    """Base class for "driver" side raster data cubes."""

    # TODO cut the openeo.ImageCollection chord (https://github.com/Open-EO/openeo-python-client/issues/100)

    def __init__(self, metadata: CollectionMetadata = None):
        self.metadata = CollectionMetadata.get_or_create(metadata)

    def _not_implemented(self):
        """Helper to raise a NotImplemented exception containing method name"""
        raise NotImplementedError("DataCube method not implemented: {m!r}".format(m=inspect.stack()[1].function))

    def filter_temporal(self, start: str, end: str) -> 'DriverDataCube':
        self._not_implemented()

    def filter_bbox(self, west, south, east, north, crs=None, base=None, height=None) -> 'DriverDataCube':
        self._not_implemented()

    def filter_spatial(self, geometries) -> 'DriverDataCube':
        self._not_implemented()

    def filter_bands(self, bands) -> 'DriverDataCube':
        self._not_implemented()

    def apply(self, process) -> 'DriverDataCube':
        self._not_implemented()

    def apply_kernel(self, kernel: list, factor=1, border=0, replace_invalid=0) -> 'DriverDataCube':
        self._not_implemented()

    def apply_neighborhood(self, process, size: List[dict], overlap: List[dict], env: EvalEnv) -> 'DriverDataCube':
        self._not_implemented()

    def apply_dimension(self, process, dimension: str, target_dimension: str=None, context:dict = None, env: EvalEnv = None) -> 'DriverDataCube':
        self._not_implemented()

    def apply_tiles_spatiotemporal(self, process, context={}) -> 'DriverDataCube':
        self._not_implemented()

    def reduce_dimension(self, reducer, dimension: str, context: Any, env: EvalEnv) -> 'DriverDataCube':
        self._not_implemented()

    def chunk_polygon(self, reducer, chunks, mask_value: float, env: EvalEnv, context={}) -> 'DriverDataCube':
        self._not_implemented()

    def add_dimension(self, name: str, label, type: str = "other") -> 'DriverDataCube':
        self._not_implemented()

    def drop_dimension(self, name: str) -> 'DriverDataCube':
        self._not_implemented()

    def dimension_labels(self, dimension: str) -> 'DriverDataCube':
        self._not_implemented()

    def reduce(self, reducer: str, dimension: str) -> 'DriverDataCube':
        # TODO #47: remove  this deprecated 0.4-style method
        self._not_implemented()

    def rename_dimension(self, source: str, target: str) -> 'DriverDataCube':
        self._not_implemented()

    def rename_labels(self, dimension: str, target: list, source: list = None) -> 'DriverDataCube':
        self._not_implemented()

    def reduce_bands(self, process) -> 'DriverDataCube':
        # TODO #47: remove this non-standard process
        self._not_implemented()

    def mask(self, mask: 'DriverDataCube', replacement=None) -> 'DriverDataCube':
        self._not_implemented()

    def mask_polygon(self, mask: shapely.geometry.MultiPolygon, replacement=None, inside: bool = False) -> 'DriverDataCube':
        self._not_implemented()

    def merge_cubes(self, other: 'DriverDataCube', overlap_resolver) -> 'DriverDataCube':
        self._not_implemented()

    def resample_cube_spatial(self, target: 'DriverDataCube', method: str = 'near') -> 'DriverDataCube':
        self._not_implemented()

    def aggregate_temporal(self, intervals: list, reducer, labels: list = None,
                           dimension: str = None, context:dict = None) -> 'DriverDataCube':
        self._not_implemented()

    def aggregate_spatial(
            self,
            geometries: Union[shapely.geometry.base.BaseGeometry, str, "DriverVectorCube"],
            reducer: dict,
            target_dimension: str = "result",
    ) -> Union["AggregatePolygonResult", "AggregatePolygonSpatialResult", "DriverVectorCube"]:
        # TODO: drop `target_dimension`? see https://github.com/Open-EO/openeo-processes/issues/366
        self._not_implemented()


    def timeseries(self, x, y, srs="EPSG:4326") -> dict:
        # TODO #47: remove this non-standard process
        self._not_implemented()

    def ndvi(self, nir: str = "nir", red: str = "red", target_band: str = None) -> 'DriverDataCube':
        self._not_implemented()

    def save_result(self, filename: str, format: str, format_options: dict = None) -> str:
        self._not_implemented()

    def atmospheric_correction(self, method: str = None) -> 'DriverDataCube':
        self._not_implemented()

    def sar_backscatter(self, args: SarBackscatterArgs) -> 'DriverDataCube':
        self._not_implemented()

    def resolution_merge(self, args: ResolutionMergeArgs) -> 'DriverDataCube':
        self._not_implemented()


class VectorCubeError(InternalException):
    code = "VectorCubeError"

    def __init__(self, message="Unspecified VectorCube error"):
        super(VectorCubeError, self).__init__(message=message)


class DriverVectorCube:
    """
    Base class for driver-side 'vector cubes'

    Internal design has two components:
    - a GeoPandas dataframe for holding the GeoJSON-style properties (possibly heterogeneously typed or sparse/free-style)
    - optional xarray DataArray for holding the data cube data (homogeneously typed and rigorously indexed/gridded)
    These components are "joined" on the GeoPandas dataframe's index and DataArray first dimension
    """
    DIM_GEOMETRIES = "geometries"
    FLATTEN_PREFIX = "vc"

    def __init__(
            self, geometries: gpd.GeoDataFrame, cube: Optional[xarray.DataArray] = None,
            flatten_prefix: str = FLATTEN_PREFIX
    ):
        """

        :param geometries:
        :param cube:
        :param flatten_prefix: prefix for column/field/property names when flattening the cube
        """
        # TODO #114 EP-3981: lazy loading (like DelayedVector)?
        if cube is not None:
            if cube.dims[0] != self.DIM_GEOMETRIES:
                log.error(f"First cube dim should be {self.DIM_GEOMETRIES!r} but got dims {cube.dims!r}")
                raise VectorCubeError("Cube's first dimension is invalid.")
            if not geometries.index.equals(cube.indexes[cube.dims[0]]):
                log.error(f"Invalid VectorCube components {geometries.index!r} != {cube.indexes[cube.dims[0]]!r}")
                raise VectorCubeError("Incompatible vector cube components")
        self._geometries = geometries
        self._cube = cube
        self._flatten_prefix = flatten_prefix

    def with_cube(self, cube: xarray.DataArray, flatten_prefix: str = FLATTEN_PREFIX) -> "DriverVectorCube":
        """Create new vector cube with same geometries but new cube"""
        log.info(f"Creating vector cube with new cube {cube.name!r}")
        return DriverVectorCube(geometries=self._geometries, cube=cube, flatten_prefix=flatten_prefix)

    @classmethod
    def from_fiona(cls, paths: List[str], driver: str, options: dict) -> "DriverVectorCube":
        """Factory to load vector cube data using fiona/GeoPandas."""
        if len(paths) != 1:
            # TODO #114 EP-3981: support multiple paths
            raise FeatureUnsupportedException(message="Loading a vector cube from multiple files is not supported")
        # TODO #114 EP-3981: lazy loading like/with DelayedVector
        return cls(geometries=gpd.read_file(paths[0], driver=driver))

    @classmethod
    def from_geojson(cls, geojson: dict) -> "DriverVectorCube":
        """Construct vector cube from GeoJson dict structure"""
        # TODO support more geojson types?
        if geojson["type"] in {"Polygon", "MultiPolygon"}:
            features = [{"type": "Feature", "geometry": geojson, "properties": {}}]
        elif geojson["type"] in {"Feature"}:
            features = [geojson]
        elif geojson["type"] in {"FeatureCollection"}:
            features = geojson
        else:
            raise FeatureUnsupportedException(
                f"Can not construct DriverVectorCube from {geojson.get('type', type(geojson))!r}"
            )
        return cls(geometries=gpd.GeoDataFrame.from_features(features))

    def _as_geopandas_df(self) -> gpd.GeoDataFrame:
        """Join geometries and cube as a geopandas dataframe"""
        # TODO: avoid copy?
        df = self._geometries.copy(deep=True)
        if self._cube is not None:
            assert self._cube.dims[0] == self.DIM_GEOMETRIES
            # TODO: better way to combine cube with geometries
            # Flatten multiple (non-geometry) dimensions from cube to new properties in geopandas dataframe
            if self._cube.dims[1:]:
                stacked = self._cube.stack(prop=self._cube.dims[1:])
                log.info(f"Flattened cube component of vector cube to {stacked.shape[1]} properties")
                for p in stacked.indexes["prop"]:
                    name = "~".join(str(x) for x in [self._flatten_prefix] + list(p))
                    # TODO: avoid column collisions?
                    df[name] = stacked.sel(prop=p)
            else:
                df[self._flatten_prefix] = self._cube

        return df

    def to_geojson(self):
        return shapely.geometry.mapping(self._as_geopandas_df())

    def to_wkt(self) -> Tuple[List[str], str]:
        wkts = [str(g) for g in self._geometries.geometry]
        crs = self._geometries.crs.to_string() if self._geometries.crs else "EPSG:4326"
        return wkts, crs

    def write_assets(
            self, directory: Union[str, Path], format: str, options: Optional[dict] = None
    ) -> Dict[str, StacAsset]:
        directory = ensure_dir(directory)
        format_info = IOFORMATS.get(format)
        # TODO: check if format can be used for vector data?
        path = directory / f"vectorcube.{format_info.extension}"
        self._as_geopandas_df().to_file(path, driver=format_info.fiona_driver)

        if not format_info.multi_file:
            # single file format
            return {path.name: {
                "href": path,
                "title": "Vector cube",
                "type": format_info.mimetype,
                "roles": ["data"],
            }}
        else:
            # Multi-file format
            components = list(directory.glob("vectorcube.*"))
            if options.get("zip_multi_file"):
                # TODO: automatically zip shapefile components?
                zip_path = path.with_suffix(f".{format_info.extension}.zip")
                with zipfile.ZipFile(zip_path, "w") as zip_file:
                    for component in components:
                        zip_file.write(component, arcname=component.name)
                return {path.name: {
                    "href": zip_path,
                    "title": "Vector cube",
                    "type": "application/zip",
                    "roles": ["data"],
                }}
            else:
                # TODO: better multi-file support?
                return {p.name: {"href": p} for p in components}

    def to_multipolygon(self) -> shapely.geometry.MultiPolygon:
        return shapely.ops.unary_union(self._geometries.geometry)

    def get_bounding_box(self) -> Tuple[float, float, float, float]:
        return tuple(self._geometries.total_bounds)

    def get_geometries(self) -> Sequence[shapely.geometry.base.BaseGeometry]:
        return self._geometries.geometry

    def get_xarray_cube_basics(self) -> Tuple[tuple, dict]:
        """Get initial dims/coords for xarray DataArray construction"""
        dims = (self.DIM_GEOMETRIES,)
        coords = {self.DIM_GEOMETRIES: self._geometries.index.to_list()}
        return dims, coords


class DriverMlModel:
    """Base class for driver-side 'ml-model' data structures"""
    METADATA_FILE_NAME = "ml_model_metadata.json"

    def get_model_metadata(self, directory: Union[str, Path]) -> Dict[str, Any]:
        raise NotImplementedError

    def write_assets(self, directory: Union[str, Path]) -> Dict[str, StacAsset]:
        raise NotImplementedError<|MERGE_RESOLUTION|>--- conflicted
+++ resolved
@@ -1,9 +1,6 @@
 import inspect
-<<<<<<< HEAD
 import typing
-=======
 import logging
->>>>>>> 200a3df6
 import zipfile
 from pathlib import Path
 from typing import List, Union, Optional, Dict, Any, Tuple, Sequence
