--- conflicted
+++ resolved
@@ -2,11 +2,8 @@
 import functools
 import json
 import logging
-<<<<<<< HEAD
 import os.path
-=======
 import pathlib
->>>>>>> 7468b6bc
 import re
 import uuid
 from collections import namedtuple, defaultdict
