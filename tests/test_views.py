import json
import logging
import re
import urllib.parse
from contextlib import ExitStack, contextmanager
from datetime import datetime, timedelta
from pathlib import Path
from typing import Optional
from unittest import mock

import boto3
import flask
import pytest
import re_assert
import werkzeug.exceptions
import moto

from openeo.capabilities import ComparableVersion
from openeo_driver.ProcessGraphDeserializer import custom_process_from_process_graph
from openeo_driver.backend import (
    BatchJobMetadata,
    UserDefinedProcessMetadata,
    BatchJobs,
    OpenEoBackendImplementation,
    Processing,
    not_implemented,
    BatchJobResultMetadata,
)
from openeo_driver.config import OpenEoBackendConfig
from openeo_driver.dummy import dummy_backend, dummy_config
from openeo_driver.dummy.dummy_backend import DummyBackendImplementation
from openeo_driver.errors import OpenEOApiException
from openeo_driver.testing import ApiTester, TEST_USER, ApiResponse, TEST_USER_AUTH_HEADER, \
    generate_unique_test_process_id, build_basic_http_auth_header, ListSubSet, DictSubSet, RegexMatcher
from openeo_driver.urlsigning import UrlSigner
from openeo_driver.users import User
from openeo_driver.users.auth import HttpAuthHandler, AccessTokenException
from openeo_driver.users.oidc import OidcProvider
from openeo_driver.util.logging import LOGGING_CONTEXT_FLASK, FlaskRequestCorrelationIdLogging
from openeo_driver.views import EndpointRegistry, _normalize_collection_metadata, build_app, STREAM_CHUNK_SIZE_DEFAULT
from .conftest import TEST_APP_CONFIG, enhanced_logging
from .data import TEST_DATA_ROOT


EXPECTED_PROCESSING_EXPRESSION = [
    {"expression": {"process_graph": {"foo": {"process_id": "foo", "arguments": {}}}}, "format": "openeo"}
]


EXPECTED_PROVIDERS = [
    {
        "name": dummy_config.config.capabilities_title,
        "description": dummy_config.config.capabilities_description,
        "processing:expression": EXPECTED_PROCESSING_EXPRESSION,
        "processing:facility": dummy_config.config.processing_facility,
        "processing:software": {
            dummy_config.config.processing_software: dummy_config.config.capabilities_backend_version
        },
        "roles": ["processor"],
    }
]


@pytest.fixture(
    params=[
        "1.0.0",
        "1.1.0",
    ]
)
def api_version(request) -> str:
    return request.param


@pytest.fixture
def api(api_version, client) -> ApiTester:
    return ApiTester(api_version=api_version, client=client, data_root=TEST_DATA_ROOT)


@pytest.fixture
def api100(client) -> ApiTester:
    return ApiTester(api_version="1.0.0", client=client, data_root=TEST_DATA_ROOT)


@pytest.fixture
def api110(client) -> ApiTester:
    return ApiTester(api_version="1.1.0", client=client, data_root=TEST_DATA_ROOT)


def api_from_backend_implementation(
        backend_implementation: OpenEoBackendImplementation,
        api_version="1.0.0", data_root=TEST_DATA_ROOT
) -> ApiTester:
    app: flask.Flask = build_app(backend_implementation)
    app.config.from_mapping(TEST_APP_CONFIG)
    client = app.test_client()
    api = ApiTester(api_version=api_version, client=client, data_root=data_root)
    return api


TEST_AWS_REGION_NAME = 'eu-central-1'

@pytest.fixture(scope='function')
def aws_credentials(monkeypatch):
    """Mocked AWS Credentials and related environment variables for moto/boto3."""
    monkeypatch.setenv("AWS_ACCESS_KEY_ID", "testing")
    monkeypatch.setenv("AWS_SECRET_ACCESS_KEY", "testing")
    monkeypatch.setenv("AWS_SECURITY_TOKEN", "testing")
    monkeypatch.setenv("AWS_SESSION_TOKEN", "testing")
    monkeypatch.setenv("AWS_DEFAULT_REGION", TEST_AWS_REGION_NAME)
    monkeypatch.setenv("AWS_REGION", TEST_AWS_REGION_NAME)
    monkeypatch.setenv("SWIFT_BUCKET", "openeo-test-bucket")


@pytest.fixture(scope='function')
def mock_s3_resource(aws_credentials):
    with moto.mock_aws():
        yield boto3.resource("s3", region_name=TEST_AWS_REGION_NAME)


def create_s3_bucket(s3_resource, bucket_name):
    bucket = s3_resource.Bucket(bucket_name)
    bucket.create(CreateBucketConfiguration={'LocationConstraint': TEST_AWS_REGION_NAME})
    return bucket


class TestGeneral:
    """
    General tests (capabilities, collections, processes)
    """

    def test_well_known_openeo(self, client):
        resp = client.get('/.well-known/openeo')
        assert resp.status_code == 200
        versions = resp.json["versions"]
        # in .well-known/openeo there should only be one item per api_version (no aliases)
        by_api_version = {d["api_version"]: d for d in versions}
        assert len(versions) == len(by_api_version)
        assert by_api_version == {
            "1.0.0": {"api_version": "1.0.0", "production": True, "url": "http://oeo.net/openeo/1.0/"},
            "1.1.0": {"api_version": "1.1.0", "production": True, "url": "http://oeo.net/openeo/1.1/"},
            "1.2.0": {"api_version": "1.2.0", "production": True, "url": "http://oeo.net/openeo/1.2/"},
        }
        assert resp.headers["Cache-Control"] == "max-age=900, public"

    def test_versioned_well_known_openeo(self, api):
        api.get('/.well-known/openeo').assert_error(404, "NotFound")

    @pytest.mark.parametrize(["headers", "expected"], [
        ({}, "http://oeo.net/"),
        ({"X-Forwarded-Proto": "https"}, "https://oeo.net/"),
    ])
    def test_https_proxy_handling(self, client, headers, expected):
        resp = client.get('/.well-known/openeo', headers=headers)
        for url in [v["url"] for v in resp.json["versions"]]:
            assert url.startswith(expected)

    @pytest.mark.parametrize(
        ["url", "expected_version"],
        [
            ("/openeo/1.0/", "1.0.0"),
            ("/openeo/1.0.0/", "1.0.0"),
            ("/openeo/1.1/", "1.1.0"),
            ("/openeo/1.1.0/", "1.1.0"),
            ("/openeo/1.2/", "1.2.0"),
            ("/openeo/1/", "1.2.0"),
            ("/openeo/", "1.2.0"),
        ],
    )
    def test_versioned_urls(self, client, url, expected_version):
        resp = client.get(url)
        assert resp.status_code == 200
        capabilities = resp.json
        assert capabilities["title"] == "Dummy openEO Backend"
        assert capabilities["api_version"] == expected_version

    def test_capabilities_100(self, api100):
        capabilities = api100.get('/').assert_status_code(200).json
        assert capabilities["api_version"] == "1.0.0"
        assert capabilities["stac_version"] == "0.9.0"
        assert capabilities["title"] == "Dummy openEO Backend"
        assert (
            capabilities["description"]
            == "Dummy openEO backend provided by [openeo-python-driver](https://github.com/Open-EO/openeo-python-driver)."
        )
        assert capabilities["backend_version"] == "1.2.3-foo"
        assert capabilities["id"] == "dummyopeneobackend-1.2.3-foo"
        assert capabilities["production"] is True

        def get_link(rel):
            links = [link for link in capabilities["links"] if link["rel"] == rel]
            assert len(links) == 1
            return links[0]

        assert get_link("version-history")["href"] == "http://oeo.net/.well-known/openeo"
        assert get_link("data")["href"] == "http://oeo.net/openeo/1.0.0/collections"
        assert get_link("conformance")["href"] == "http://oeo.net/openeo/1.0.0/conformance"

    def test_capabilities_invalid_api_version(self, client):
        resp = ApiResponse(client.get('/openeo/0.0.0/'))
        resp.assert_error(501, 'UnsupportedApiVersion')
        assert "Unsupported version component in URL: '0.0.0'" in resp.json['message']

    def test_capabilities_endpoints(self, api100):
        capabilities = api100.get("/").assert_status_code(200).json
        endpoints = {e["path"]: sorted(e["methods"]) for e in capabilities["endpoints"]}
        assert endpoints["/collections"] == ["GET"]
        assert endpoints["/collections/{collection_id}"] == ["GET"]
        assert endpoints["/result"] == ["POST"]
        assert endpoints["/jobs"] == ["GET", "POST"]
        assert endpoints["/processes"] == ["GET"]
        assert endpoints["/udf_runtimes"] == ["GET"]
        assert endpoints["/file_formats"] == ["GET"]
        assert endpoints["/service_types"] == ["GET"]
        assert endpoints["/services"] == ["GET", "POST"]
        assert endpoints["/services/{service_id}"] == ["DELETE", "GET"]
        # assert endpoints["/subscription"] == ["GET"]
        assert endpoints["/jobs/{job_id}"] == ["DELETE", "GET"]
        assert endpoints["/jobs/{job_id}/results"] == ["DELETE", "GET", "POST"]
        assert endpoints["/credentials/basic"] == ["GET"]
        assert endpoints["/credentials/oidc"] == ["GET"]
        assert endpoints["/me"] == ["GET"]
        assert endpoints["/validation"] == ["POST"]

    def test_capabilities_caching(self, api):
        headers = api.get('/').assert_status_code(200).headers
        assert headers["Cache-Control"] == "max-age=900, public"
        assert "Expires" in headers

    def test_capabilities_endpoints_hiding(self):
        class MyProcessing(Processing):
            @not_implemented
            def validate(self, *args, **kwargs):
                ...

        backend_implementation = DummyBackendImplementation(processing=MyProcessing())
        api = api_from_backend_implementation(backend_implementation)
        capabilities = api.get("/").assert_status_code(200).json
        endpoints = {e["path"]: sorted(e["methods"]) for e in capabilities["endpoints"]}
        assert "/validation" not in endpoints


    def test_capabilities_endpoints_issue_28_v100(self, api100):
        """https://github.com/Open-EO/openeo-python-driver/issues/28"""
        capabilities = api100.get("/").assert_status_code(200).json
        endpoints = {e["path"]: e["methods"] for e in capabilities["endpoints"]}
        assert endpoints["/file_formats"] == ["GET"]
        assert "/output_formats" not in endpoints

    @pytest.mark.parametrize("enable_basic_auth", [False, True])
    def test_capabilities_basic_auth_disabled(self, enable_basic_auth):
        config = OpenEoBackendConfig(enable_basic_auth=enable_basic_auth)
        backend_implementation = DummyBackendImplementation(config=config)
        api100 = api_from_backend_implementation(backend_implementation)
        capabilities = api100.get("/").assert_status_code(200).json
        endpoints = {e["path"] for e in capabilities["endpoints"]}
        if enable_basic_auth:
            assert "/credentials/basic" in endpoints
            api100.get("/credentials/basic").assert_error(401, "AuthenticationRequired")
        else:
            assert "/credentials/basic" not in endpoints
            api100.get("/credentials/basic").assert_error(404, "NotFound")

    @pytest.mark.parametrize("enable_oidc_auth", [False, True])
    def test_capabilities_oidc_auth_default(self, enable_oidc_auth):
        config = OpenEoBackendConfig(enable_oidc_auth=enable_oidc_auth)
        backend_implementation = DummyBackendImplementation(config=config)
        api100 = api_from_backend_implementation(backend_implementation)
        capabilities = api100.get("/").assert_status_code(200).json
        endpoints = {e["path"] for e in capabilities["endpoints"]}
        if enable_oidc_auth:
            assert "/credentials/oidc" in endpoints
            api100.get("/credentials/oidc").assert_status_code(200)
        else:
            assert "/credentials/oidc" not in endpoints
            api100.get("/credentials/oidc").assert_error(404, "NotFound")

    def test_capabilities_processing_software(self, api100):
        capabilities = api100.get('/').assert_status_code(200).json
        assert capabilities["processing:software"] == {
            "openeo": RegexMatcher(r"0.\d+\.\d+"),
            "openeo_driver": RegexMatcher(r"0.\d+\.\d+"),
        }
        assert any("stac-extensions.github.io/processing" in e for e in capabilities.get("stac_extensions", []))

    def test_conformance(self, api100):
        res = api100.get('/conformance').assert_status_code(200).json
        assert "conformsTo" in res

    @pytest.mark.parametrize("path", ["/", "/collections", "/processes", "/jobs", ])
    def test_cors_headers_options(self, api, path):
        # Mimic browser's OPTION request
        api.client.environ_base["HTTP_ORIGIN"] = "https://editor.openeo.org"
        api.client.environ_base["HTTP_ACCESS_CONTROL_REQUEST_METHOD"] = "GET"
        api.client.environ_base["HTTP_ACCESS_CONTROL_REQUEST_HEADERS"] = "Authorization, Content-Type"
        resp = api.client.options(api.url(path))

        assert resp.status_code == 204
        assert len(resp.data) == 0
        # General CORS headers
        assert resp.access_control_allow_origin == "*"
        assert resp.access_control_allow_credentials is False
        assert {"Location", "OpenEO-Identifier", "OpenEO-Costs", "Link"}.issubset(resp.access_control_expose_headers)

        # OPTIONS specific CORS headers
        assert {"Authorization", "Content-Type"}.issubset(resp.access_control_allow_headers)
        assert {"GET", "POST", "PATCH"}.issubset(resp.access_control_allow_methods)
        assert resp.content_type == "application/json"

    @pytest.mark.parametrize("path", ["/", "/collections", "/processes"])
    def test_cors_headers_get(self, api, path):
        response = api.get(path)
        resp = response.assert_status_code(200).response
        # General CORS headers
        assert resp.access_control_allow_origin == "*"
        assert resp.access_control_allow_credentials is False
        assert {"Location", "OpenEO-Identifier", "OpenEO-Costs", "Link"}.issubset(resp.access_control_expose_headers)

    def test_cors_headers_post(self, api):
        pg = {"process_graph": {"add": {"process_id": "add", "arguments": {"x": 1, "y": 2}, "result": True}}}
        response = api.post(
            "/jobs",
            headers=TEST_USER_AUTH_HEADER,
            json={"process": pg} if api.api_version_compare.at_least("1.0.0") else pg
        )
        resp = response.assert_status_code(201).response
        # General CORS headers
        assert resp.access_control_allow_origin == "*"
        assert resp.access_control_allow_credentials is False
        assert {"Location", "OpenEO-Identifier", "OpenEO-Costs", "Link"}.issubset(resp.access_control_expose_headers)

    def test_cors_headers_put(self, api100):
        response = api100.put(
            "/process_graphs/myndvi",
            headers=TEST_USER_AUTH_HEADER,
            json={
                "id": "oneplustwo",
                "process_graph": {"a": {"process_id": "add", "arguments": {"x": 1, "y": 2}, "result": True}}
            }
        )
        resp = response.assert_status_code(200).response
        # General CORS headers
        assert resp.access_control_allow_origin == "*"
        assert resp.access_control_allow_credentials is False
        assert {"Location", "OpenEO-Identifier", "OpenEO-Costs", "Link"}.issubset(resp.access_control_expose_headers)

    def test_error_handling_generic(self, api, caplog):
        caplog.set_level(logging.WARNING)
        resp = api.get("/_debug/error")
        assert (resp.status_code, resp.json) == (
            500,
            {
                "code": "Internal",
                "message": "Server error: Exception('Computer says no.')",
                "id": re_assert.Matches("r-[0-9a-f]{32}"),
            },
        )
        assert caplog.record_tuples == [
            (
                "openeo_driver.views.error",
                logging.ERROR,
                "Exception('Computer says no.')",
            ),
        ]

    def test_error_handling_not_implemented_error(self, api, caplog):
        caplog.set_level(logging.WARNING)
        resp = api.get("/_debug/error/basic/NotImplementedError")
        assert (resp.status_code, resp.json) == (
            500,
            {
                "code": "Internal",
                "message": "Server error: NotImplementedError()",
                "id": re_assert.Matches("r-[0-9a-f]{32}"),
            },
        )
        assert caplog.record_tuples == [
            (
                "openeo_driver.views.error",
                logging.ERROR,
                "NotImplementedError()",
            )
        ]

    def test_error_handling_error_summary(self, api, caplog):
        caplog.set_level(logging.WARNING)
        resp = api.get("/_debug/error/basic/ErrorSummary")
        assert (resp.status_code, resp.json) == (
            500,
            {
                "code": "Internal",
                "message": "Server error: No negatives please.",
                "id": re_assert.Matches("r-[0-9a-f]{32}"),
            },
        )
        assert caplog.record_tuples == [
            (
                "openeo_driver.views.error",
                logging.ERROR,
                "ValueError(-123)",
            )
        ]

    @pytest.mark.parametrize(["url", "error_status", "error_code", "error_message"], [
        ("/_debug/error/api", 500, "Internal", "Computer says no."),
        ("/_debug/error/api/404/CollectionNotFound", 404, "CollectionNotFound", "Computer says no."),
        ("/_debug/error/http", 500, "Internal", "500 Internal Server Error: Computer says no."),
        ("/_debug/error/http/404", 404, "NotFound", "404 Not Found: Computer says no."),
        ("/_debug/error/http/501", 501, "Internal", "501 Not Implemented: Computer says no."),
        ("/invalid/url", 404, "NotFound", f"404 Not Found: {werkzeug.exceptions.NotFound.description}"),
    ])
    def test_error_handling_api_error(self, api, caplog, url, error_status, error_code, error_message):
        caplog.set_level(logging.WARNING)
        resp = api.get(url)
        assert resp.status_code == error_status
        assert resp.json == {"code": error_code, "message": error_message, "id": re_assert.Matches("r-[0-9a-f]{32}")}
        assert caplog.record_tuples == [
            (
                "openeo_driver.views.error",
                logging.ERROR,
                re_assert.Matches(
                    re.escape(
                        f"OpenEOApiException(status_code={error_status}, code={error_code!r}, message={error_message!r}, id='"
                    )
                    + "r-[0-9a-f]{32}"
                    + re.escape("')")
                ),
            ),
        ]

    def test_health_basic(self, api):
        resp = api.get('/health').assert_status_code(200).json
        assert resp == {"health": "OK"}

    def test_health_dict(self, api, backend_implementation):
        with mock.patch.object(backend_implementation, "health_check") as health_check:
            health_check.return_value = {"status": "OK", "color": "green"}
            resp = api.get('/health').assert_status_code(200).json
            assert resp == {"status": "OK", "color": "green"}

    def test_health_flask_response(self, api, flask_app, backend_implementation):
        with mock.patch.object(backend_implementation, "health_check") as health_check:
            health_check.return_value = flask_app.make_response((
                '{"code": "meh"}', 500, {"Content-type": "application/json"}
            ))
            api.get('/health').assert_error(500, "meh")

    def test_health_dynamic(self, api, backend_implementation):
        def health(options: Optional[dict] = None):
            return {
                "status": "OK",
                "color": (options or {}).get("color", "green"),
            }

        with mock.patch.object(backend_implementation, "health_check", new=health):
            resp = api.get('/health').assert_status_code(200).json
            assert resp == {"status": "OK", "color": "green"}
            resp = api.get('/health?color=blue').assert_status_code(200).json
            assert resp == {"status": "OK", "color": "blue"}
            resp = api.get('/health?shape=square&color=red').assert_status_code(200).json
            assert resp == {"status": "OK", "color": "red"}


    def test_credentials_oidc_100(self, api100):
        resp = api100.get('/credentials/oidc').assert_status_code(200).json
        assert resp == {'providers': ListSubSet([
            {'id': 'testprovider', 'issuer': 'https://oidc.test', 'scopes': ['openid'], 'title': 'Test'},
            DictSubSet({
                'id': 'eoidc', 'issuer': 'https://eoidc.test', 'scopes': ['openid'],
                'default_clients': [{
                    'id': 'badcafef00d',
                    'grant_types': ['urn:ietf:params:oauth:grant-type:device_code+pkce', 'refresh_token']}],
            }),
            DictSubSet({'id': 'local'})
        ])}


    def test_file_formats(self, api100):
        response = api100.get('/file_formats')
        resp = response.assert_status_code(200).json
        assert resp == {
            "input": DictSubSet({
                "GeoJSON": {"gis_data_types": ["vector"], "parameters": {}},
            }),
            "output": DictSubSet({
                "GTiff": {"title": "GeoTiff", "gis_data_types": ["raster"], "parameters": {}},
            })
        }
        assert response.headers["Cache-Control"] == "max-age=900, public"

    @pytest.mark.parametrize("endpoint", [
        "/processes",
        "/processes/backend"
    ])
    def test_processes(self, api, endpoint):
        resp = api.get(endpoint).assert_status_code(200).json
        processes = resp["processes"]
        process_ids = set(p['id'] for p in processes)
        assert {"load_collection", "min", "max", "sin", "merge_cubes", "mask"}.issubset(process_ids)
        expected_keys = {"id", "description", "parameters", "returns"}
        for process in processes:
            assert all(k in process for k in expected_keys)

    @pytest.mark.parametrize("backend_config_overrides", [{"processes_exclusion_list": {"1.0.0":["merge_cubes"]}}])
    def test_processes_exclusion(self, api, backend_config_overrides):
        resp = api.get('/processes').assert_status_code(200).json
        ids = [c["id"] for c in resp["processes"]]
        if(api.api_version == "1.0.0"):
            assert "merge_cubes" not in ids
        else:
            assert "merge_cubes" in ids

    def test_process_details(self, api100):
        spec = api100.get("/processes/backend/add").assert_status_code(200).json
        assert spec["id"] == "add"
        assert spec["summary"].lower() == "addition of two numbers"
        assert "x + y" in spec["description"]
        assert set(p["name"] for p in spec["parameters"]) == {"x", "y"}
        assert "computed sum" in spec["returns"]["description"]
        assert "process_graph" in spec

    def test_processes_non_standard_atmospheric_correction(self, api):
        if api.api_version_compare.below("1.0.0"):
            pytest.skip()
        resp = api.get('/processes').assert_status_code(200).json
        spec, = [p for p in resp["processes"] if p['id'] == "atmospheric_correction"]
        assert spec["summary"] == "Apply atmospheric correction"
        assert spec["categories"] == ["cubes", "optical"]
        assert spec["experimental"] is True
        assert spec["links"][0]["rel"] == "about"
        assert "DigitalElevationModelInvalid" in spec["exceptions"]


    def test_custom_process_listing(self, api100):
        process_id = generate_unique_test_process_id()

        # Register a custom process with process graph
        process_spec = api100.load_json("pg/1.0/add_and_multiply.json")
        process_spec["id"] = process_id
        custom_process_from_process_graph(process_spec=process_spec)

        processes = api100.get("/processes").assert_status_code(200).json["processes"]
        processes_by_id = {p["id"]: p for p in processes}
        assert process_id in processes_by_id
        assert processes_by_id[process_id] == process_spec

    def test_processes_from_namespace(self, api100):
        process_id = generate_unique_test_process_id()

        # Register a custom process with process graph
        process_spec = api100.load_json("pg/1.0/add_and_multiply.json")
        process_spec["id"] = process_id
        custom_process_from_process_graph(process_spec=process_spec, namespace="foobar")
        process_spec_short = process_spec.copy()
        process_spec_short.pop("process_graph")

        processes = api100.get("/processes/foobar").assert_status_code(200).json["processes"]
        processes_by_id = {p["id"]: p for p in processes}
        assert process_id in processes_by_id
        assert processes_by_id[process_id] == process_spec_short

        processes = api100.get("/processes/foobar?full=yes").assert_status_code(200).json["processes"]
        processes_by_id = {p["id"]: p for p in processes}
        assert process_id in processes_by_id
        assert processes_by_id[process_id] == process_spec

        processes = api100.get("/processes").assert_status_code(200).json["processes"]
        assert "increment" not in set(p['id'] for p in processes)

    @pytest.mark.parametrize(["user_id", "expect_success"], [
        ("Mark", False),
        ("John", True),
    ])
    def test_user_access_validation(self, api, user_id, expect_success):
        headers = {
            "Authorization": "Bearer basic//" + HttpAuthHandler.build_basic_access_token(user_id=user_id)
        }
        response = api.get("/jobs", headers=headers)
        if expect_success:
            response.assert_status_code(200)
        else:
            response.assert_error(403, "PermissionsInsufficient", message="No access for Mark.")

    def test_after_request(self):
        backend_implementation = DummyBackendImplementation()
        backend_implementation.after_request = mock.Mock()
        api = api_from_backend_implementation(backend_implementation)

        with mock.patch.object(FlaskRequestCorrelationIdLogging, "_build_request_id", return_value="r-abc123"):
            api.get("/health")

        backend_implementation.after_request.assert_called_with("r-abc123")


@pytest.fixture
def oidc_provider(requests_mock):
    oidc_issuer = "https://eoidc.test"
    user_db = {
        # Access token to introspection data mapping
        "j0hn": {"sub": "john", "active": True, "scope": "openid", "iss": oidc_issuer, "typ": "Bearer"},
        "4l1c3": {"sub": "Alice", "active": True, "scope": "openid", "iss": oidc_issuer},
        "4l1c3.old": {"sub": "Alice", "active": False, "scope": "openid"},
        "b0b": {"sub": "b0b1b08571101437a2", "active": True, "scope": "openid"},
        "c6r01": {"sub": "Carol", "active": True, "scope": "openid"},
        "cust0m.cl13nt.j0": {
            "active": True,
            "sub": "s3rv1c36cc-0fj0hn",
            "username": "service-account-0fj0hn",
            "scope": "openid",
        },
        "cust0m.cl13nt.4l": {
            "active": True,
            "sub": "s3rv1c36cc-0f6l1c3",
            "preferred_username": "service-account-0f6l1c3",
            "scope": "openid",
        },
    }
    oidc_conf = f"{oidc_issuer}/.well-known/openid-configuration"
    oidc_userinfo_url = f"{oidc_issuer}/userinfo"
    oidc_introspection_url = f"{oidc_issuer}/token/inspect"
    requests_mock.get(
        oidc_conf,
        json={
            "userinfo_endpoint": oidc_userinfo_url,
            "introspection_endpoint": oidc_introspection_url,
        },
    )

    def userinfo(request, context):
        """Fake OIDC /userinfo endpoint handler"""
        _, _, token = request.headers["Authorization"].partition("Bearer ")
        if token in user_db:
            return {"sub": user_db[token]["sub"]}
        else:
            context.status_code = 401
            return {"code": "InvalidToken"}

    def introspection(request, context):
        """Fake OIDC token introspection endpoint"""
        try:
            data = urllib.parse.parse_qs(request.body)
            token = data["token"][0]
            return user_db[token]
        except Exception:
            context.status_code = 401
            return {"code": "InvalidToken"}

    requests_mock.get(oidc_userinfo_url, json=userinfo)
    requests_mock.post(oidc_introspection_url, json=introspection)


class TestUser:

    def test_no_auth(self, api):
        api.get("/me").assert_error(401, "AuthenticationRequired")

    def test_basic_auth(self, api):
        response = api.get("/me", headers=TEST_USER_AUTH_HEADER).assert_status_code(200).json
        assert response == {"name": TEST_USER, "user_id": TEST_USER}

    def test_oidc_basic(self, api, oidc_provider):
        response = api.get("/me", headers={"Authorization": "Bearer oidc/eoidc/j0hn"}).assert_status_code(200).json
        assert response == DictSubSet({"user_id": "john"})

    def test_oidc_invalid_access_token(self, api, oidc_provider):
        api.get("/me", headers={"Authorization": "Bearer oidc/eoidc/invalid"}).assert_error(403, "TokenInvalid")

    def test_oidc_invalid_provider(self, api, oidc_provider):
        api.get("/me", headers={"Authorization": "Bearer oidc/invalid/j0hn"}).assert_error(403, "TokenInvalid")

    def test_default_plan(self, api, oidc_provider):
        response = (
            api.get("/me", headers={"Authorization": "Bearer oidc/eoidc/4l1c3"})
            .assert_status_code(200)
            .json
        )
        assert response == DictSubSet(
            {"user_id": "Alice", "default_plan": "alice-plan"}
        )

    def test_roles(self, api, oidc_provider):
        response = (
            api.get("/me", headers={"Authorization": "Bearer oidc/eoidc/c6r01"})
            .assert_status_code(200)
            .json
        )
        assert response == DictSubSet(
            {"user_id": "Carol", "roles": ["admin", "devops"]}
        )

    def _get_api_with_advanced_token_handling(
        self,
        oidc_token_introspection: bool = True,
        oidc_client_user_map: Optional[dict] = None,
        api_version: str = "1.0.0",
    ):
        """
        Special API tester setup with token introspection stuff that is not standard yet
        or in the default fixtures.
        """
        provider = OidcProvider(
            id="eoidc",
            issuer="https://eoidc.test",
            scopes=["openid"],
            title="e-OIDC",
            service_account=("service-account-123", "s3rv1c3-6cc0unt-123"),
        )
        backend_config = OpenEoBackendConfig(
            id="_get_api_with_client_mapping",
            oidc_providers=[provider],
            oidc_token_introspection=oidc_token_introspection,
            oidc_user_map=oidc_client_user_map or {},
        )
        backend_implementation = DummyBackendImplementation(config=backend_config)
        flask_app = build_app(
            backend_implementation=backend_implementation,
            # error_handling=False,
        )
        flask_app.config.from_mapping(TEST_APP_CONFIG)

        auth_handler = flask_app.extensions["auth_handler"]

        @flask_app.route(f"/openeo/<version>/dump-user-internal-auth-data", methods=["GET"])
        @auth_handler.requires_bearer_auth
        def dump_user_internal_auth_data(user: User):
            return flask.jsonify(user.internal_auth_data)

        client = flask_app.test_client()
        return ApiTester(api_version=api_version, client=client, data_root=TEST_DATA_ROOT)

    @pytest.mark.parametrize(
        ["oidc_token_introspection", "oidc_client_user_map", "access_token", "expected"],
        [
            (False, {}, "cust0m.cl13nt.j0", "s3rv1c36cc-0fj0hn"),
            (False, {("eoidc", "s3rv1c36cc-0fj0hn"): {"user_id": "john"}}, "cust0m.cl13nt.j0", "john"),
            (
                True,
                {},
                "cust0m.cl13nt.j0",
                AccessTokenException("Client credentials access token without user mapping: sub='s3rv1c36cc-0fj0hn'."),
            ),
            (True, {("eoidc", "s3rv1c36cc-0fj0hn"): {"user_id": "john"}}, "cust0m.cl13nt.j0", "john"),
            (
                True,
                {("eoidc", "s3rv1c36cc-0fj0hn"): {"user_id": "john"}},
                "cust0m.cl13nt.4l",
                AccessTokenException("Client credentials access token without user mapping: sub='s3rv1c36cc-0f6l1c3'."),
            ),
            (True, {("eoidc", "s3rv1c36cc-0f6l1c3"): {"user_id": "Alice"}}, "cust0m.cl13nt.4l", "Alice"),
        ],
    )
    def test_oidc_client_to_user_mapping(
        self, oidc_provider, oidc_token_introspection, oidc_client_user_map, access_token, expected
    ):
        api = self._get_api_with_advanced_token_handling(
            oidc_token_introspection=oidc_token_introspection, oidc_client_user_map=oidc_client_user_map
        )
        headers = {"Authorization": f"Bearer oidc/eoidc/{access_token}"}
        response = api.get("/me", headers=headers)
        if isinstance(expected, str):
            assert response.assert_status_code(200).json == DictSubSet({"user_id": expected})
        elif isinstance(expected, OpenEOApiException):
            assert response.assert_error(expected.status_code, expected.code, message=expected.message)
        else:
            raise ValueError(expected)

    @pytest.mark.parametrize(
        ["oidc_token_introspection", "access_token", "expected"],
        [
            (
                False,
                "j0hn",
                DictSubSet(
                    {
                        "access_token": "j0hn",
                        "authentication_method": "OIDC",
                        "oidc_issuer": "https://eoidc.test",
                        "oidc_provider_id": "eoidc",
                        "oidc_token_sub": "john",
                    }
                ),
            ),
            (
                True,
                "j0hn",
                DictSubSet(
                    {
                        "access_token": "j0hn",
                        "authentication_method": "OIDC",
                        "oidc_access_token_introspection": {
                            "active": True,
                            "iss": "https://eoidc.test",
                            "scope": "openid",
                            "sub": "john",
                            "typ": "Bearer",
                        },
                        "oidc_issuer": "https://eoidc.test",
                        "oidc_provider_id": "eoidc",
                        "oidc_token_sub": "john",
                    }
                ),
            ),
        ],
    )
    def test_internal_auth_data(self, oidc_provider, oidc_token_introspection, access_token, expected):
        api = self._get_api_with_advanced_token_handling(oidc_token_introspection=oidc_token_introspection)
        headers = {"Authorization": f"Bearer oidc/eoidc/{access_token}"}
        response = api.get("/dump-user-internal-auth-data", headers=headers)
        data = response.assert_status_code(200).json
        assert data == expected

    @pytest.mark.parametrize(
        ["access_token", "expected"],
        [
            (
                "4l1c3",
                DictSubSet(
                    {
                        "oidc_access_token_introspection": {
                            "sub": "Alice",
                            "active": True,
                            "scope": "openid",
                            "iss": "https://eoidc.test",
                        }
                    }
                ),
            ),
            ("4l1c3.old", AccessTokenException("Access token not active.")),
        ],
    )
    def test_token_introspection_active(self, oidc_provider, access_token, expected):
        api = self._get_api_with_advanced_token_handling(oidc_token_introspection=True)
        headers = {"Authorization": f"Bearer oidc/eoidc/{access_token}"}
        response = api.get("/dump-user-internal-auth-data", headers=headers)
        if isinstance(expected, OpenEOApiException):
            response.assert_error(status_code=expected.status_code, error_code=expected.code, message=expected.message)
        else:
            assert response.assert_status_code(200).json == expected


class TestLogging:

    def test_user_id_logging(self, api, oidc_provider):
        with enhanced_logging(json=True, context=LOGGING_CONTEXT_FLASK) as logs:
            # Make request that requires auth (so that we have a user) and fails (so that we have a log to look at)
            resp = api.post("/result", json={"broken": "yezz"}, headers={"Authorization": "Bearer oidc/eoidc/b0b"})
            resp.assert_error(400, "ProcessGraphMissing")

        logs = [l for l in logs.getvalue().strip().split("\n")]
        logs = [json.loads(l) for l in logs]
        error = next(l for l in logs if "ProcessGraphMissing" in l["message"])

        assert error["user_id"] == "b0b1b08571101437a2"
        assert error["req_id"] == "123-456"


class TestCollections:

    def test_normalize_collection_metadata_no_id(self, caplog):
        with pytest.raises(KeyError):
            _normalize_collection_metadata({"foo": "bar"}, api_version=ComparableVersion("1.0.0"))
        errors = [r.getMessage() for r in caplog.records if r.levelno == logging.ERROR]
        assert any("should have 'id' field" in m for m in errors)

    def test_normalize_collection_metadata_minimal_100(self, caplog):
        assert _normalize_collection_metadata({"id": "foobar"}, api_version=ComparableVersion("1.0.0")) == {
            "id": "foobar",
            "stac_version": "0.9.0",
            "stac_extensions": [
                "https://stac-extensions.github.io/datacube/v2.2.0/schema.json",
                "https://stac-extensions.github.io/eo/v1.1.0/schema.json",
            ],
            "description": "foobar",
            "extent": {"spatial": {"bbox": [[0, 0, 0, 0]]}, "temporal": {"interval": [[None, None]]}},
            "license": "proprietary",
            "links": [],
        }
        warnings = set(r.getMessage() for r in caplog.records if r.levelno == logging.WARN)
        assert warnings == {"Collection 'foobar' metadata does not have field 'extent'."}

    def test_normalize_collection_metadata_minimal_full_100(self, caplog):
        assert _normalize_collection_metadata({"id": "foobar"}, api_version=ComparableVersion("1.0.0"), full=True) == {
            "id": "foobar",
            "stac_version": "0.9.0",
            "stac_extensions": [
                "https://stac-extensions.github.io/datacube/v2.2.0/schema.json",
                "https://stac-extensions.github.io/eo/v1.1.0/schema.json",
            ],
            "description": "foobar",
            "extent": {"spatial": {"bbox": [[0, 0, 0, 0]]}, "temporal": {"interval": [[None, None]]}},
            "license": "proprietary",
            "cube:dimensions": {},
            "summaries": {},
            "links": [],
        }
        warnings = set(r.getMessage() for r in caplog.records if r.levelno == logging.WARN)
        assert warnings == {
            "Collection 'foobar' metadata does not have field 'cube:dimensions'.",
            "Collection 'foobar' metadata does not have field 'extent'.",
            "Collection 'foobar' metadata does not have field 'summaries'."
        }

    def test_normalize_collection_metadata_cube_dimensions_extent_full_100(self, caplog):
        metadata = {
            "id": "foobar",
            "extent": {
                "spatial": {"bbox": [[-180, -56, 180, 83]]},
                "temporal": {"interval": [["2015-07-06", None]]}
            },
            "cube:dimensions": {
                "x": {"type": "spatial", "axis": "x"},
                "y": {"type": "spatial", "axis": "y"},
                "t": {"type": "temporal"},
            },
        }
        assert _normalize_collection_metadata(metadata, api_version=ComparableVersion("1.0.0"), full=True) == {
            "id": "foobar",
            "stac_version": "0.9.0",
            "stac_extensions": [
                "https://stac-extensions.github.io/datacube/v2.2.0/schema.json",
                "https://stac-extensions.github.io/eo/v1.1.0/schema.json",
            ],
            "description": "foobar",
            "extent": {
                "spatial": {"bbox": [[-180, -56, 180, 83]]},
                "temporal": {"interval": [["2015-07-06T00:00:00Z", None]]},
            },
            'license': 'proprietary',
            "cube:dimensions": {
                "x": {"type": "spatial", "axis": "x", "extent": [-180, 180]},
                "y": {"type": "spatial", "axis": "y", "extent": [-56, 83]},
                "t": {"type": "temporal", "extent": ["2015-07-06T00:00:00Z", None]},
            }, 'summaries': {},
            'links': [],
        }

    def test_normalize_collection_metadata_dimensions_and_bands_100(self, caplog):
        metadata = {
            "id": "foobar",
            "properties": {
                "cube:dimensions": {
                    "x": {"type": "spatial"},
                    "b": {"type": "bands", "values": ["B02", "B03"]}
                },
                "eo:bands": [{"name": "B02"}, {"name": "B03"}]
            }
        }
        res = _normalize_collection_metadata(metadata, api_version=ComparableVersion("1.0.0"), full=True)
        assert res["cube:dimensions"] == {
            "x": {"type": "spatial"},
            "b": {"type": "bands", "values": ["B02", "B03"]}
        }
        assert res["summaries"]["eo:bands"] == [{"name": "B02"}, {"name": "B03"}]

    def test_normalize_collection_metadata_datetime(self, caplog):
        metadata = {
            "id": "foobar",
            "extent": {
                "temporal": {
                    "interval": [["2009-08-07", "2009-10-11"], ["2011-12-13 14:15:16", None]],
                }
            }
        }
        res = _normalize_collection_metadata(metadata, api_version=ComparableVersion("1.0.0"), full=True)
        assert res["extent"]["temporal"]["interval"] == [
            ['2009-08-07T00:00:00Z', '2009-10-11T00:00:00Z'],
            ['2011-12-13T14:15:16Z', None],
        ]

    def test_collections(self, api):
        resp = api.get('/collections').assert_status_code(200).json
        assert "links" in resp
        assert "collections" in resp
        assert 'S2_FAPAR_CLOUDCOVER' in [c['id'] for c in resp['collections']]
        assert 'S2_FOOBAR' in [c['id'] for c in resp['collections']]
        for collection in resp['collections']:
            assert 'id' in collection
            assert 'stac_version' in collection
            assert 'description' in collection
            assert 'license' in collection
            assert 'extent' in collection
            assert 'links' in collection

    @pytest.mark.parametrize("backend_config_overrides", [{"collection_exclusion_list": {"1.0.0":["S2_FOOBAR"]}}])
    def test_collections_exclusion(self, api, backend_config_overrides):

        resp = api.get('/collections').assert_status_code(200).json
        ids = [c["id"] for c in resp["collections"]]
        if(api.api_version == "1.0.0"):
            assert "S2_FOOBAR" not in ids
        else:
            assert "S2_FOOBAR" in ids


    def test_collections_caching(self, api):
        resp = api.get('/collections').assert_status_code(200)
        assert resp.headers["Cache-Control"] == "max-age=900, public"

    def test_strip_private_fields(self, api):
        assert '_private' in dummy_backend.DummyCatalog().get_collection_metadata("S2_FOOBAR")
        # All metadata
        collections = api.get('/collections').assert_status_code(200).json["collections"]
        metadata, = (c for c in collections if c["id"] == "S2_FOOBAR")
        assert '_private' not in metadata
        # Single collection metadata
        metadata = api.get('/collections/S2_FOOBAR').assert_status_code(200).json
        assert '_private' not in metadata

    def test_collection_full_metadata_invalid_collection(self, api):
        error = api.get('/collections/FOOBOO').assert_error(404, "CollectionNotFound").json
        assert error["message"] == "Collection 'FOOBOO' does not exist."

    def test_collection_full_metadata(self, api, api_version):
        collection = api.get('/collections/S2_FOOBAR').assert_status_code(200).json
        assert collection['id'] == 'S2_FOOBAR'
        assert collection['description'] == 'S2_FOOBAR'
        assert collection['license'] == 'free'
        cube_dimensions = {
            'x': {'extent': [2.5, 6.2],
                  'reference_system': 'AUTO:42001',
                  'step': 10,
                  'type': 'spatial'},
            'y': {'extent': [49.5, 51.5],
                  'reference_system': 'AUTO:42001',
                  'step': 10,
                  'type': 'spatial'},
            "t": {"type": "temporal", "extent": ["2019-01-01", None]},
            "bands": {"type": "bands", "values": ["B02", "B03", "B04", "B08"]}
        }
        eo_bands = [
            {"name": "B02", "common_name": "blue"}, {"name": "B03", "common_name": "green"},
            {"name": "B04", "common_name": "red"}, {"name": "B08", "common_name": "nir"},
        ]
        if api.api_version_compare.at_least("1.0.0"):
            assert collection['stac_version'] == '0.9.0'
            assert collection['cube:dimensions'] == cube_dimensions
            assert collection['summaries']['eo:bands'] == eo_bands
            assert collection['extent']['spatial'] == {'bbox': [[2.5, 49.5, 6.2, 51.5]]}
            assert collection['extent']['temporal'] == {'interval': [['2019-01-01T00:00:00Z', None]]}
        else:
            assert collection['stac_version'] == '0.6.2'
            assert collection['properties']['cube:dimensions'] == cube_dimensions
            assert collection['properties']["eo:bands"] == eo_bands
            assert collection['extent'] == {
                'spatial': [2.5, 49.5, 6.2, 51.5],
                'temporal': ['2019-01-01T00:00:00Z', None]
            }

        assert collection["links"] == [
            {"rel": "root", "href": f"http://oeo.net/openeo/{api_version}/collections"},
            {"rel": "parent", "href": f"http://oeo.net/openeo/{api_version}/collections"},
            {"rel": "self", "href": f"http://oeo.net/openeo/{api_version}/collections/S2_FOOBAR"},
        ]

    @pytest.mark.parametrize(
        ["orig", "expected"],
        [
            (
                [],
                lambda api_version: [
                    {"rel": "root", "href": f"http://oeo.net/openeo/{api_version}/collections"},
                    {"rel": "parent", "href": f"http://oeo.net/openeo/{api_version}/collections"},
                    {"rel": "self", "href": f"http://oeo.net/openeo/{api_version}/collections/S2_WITH_LINKS"},
                ],
            ),
            (
                [
                    {"rel": "root", "href": "https://s2.test/foobar"},
                    {"rel": "about", "href": "https://s2.test/about"},
                ],
                lambda api_version: [
                    {"rel": "root", "href": "https://s2.test/foobar"},
                    {"rel": "about", "href": "https://s2.test/about"},
                    {"rel": "parent", "href": f"http://oeo.net/openeo/{api_version}/collections"},
                    {"rel": "self", "href": f"http://oeo.net/openeo/{api_version}/collections/S2_WITH_LINKS"},
                ],
            ),
            (
                [
                    {"rel": "root", "href": "https://s2.test/foobar"},
                    {"rel": "parent", "href": "https://s2.test/about"},
                    {"rel": "self", "href": "https://s2.test/s2"},
                ],
                lambda api_version: [
                    {"rel": "root", "href": "https://s2.test/foobar"},
                    {"rel": "parent", "href": "https://s2.test/about"},
                    {"rel": "self", "href": "https://s2.test/s2"},
                ],
            ),
        ],
    )
    def test_collection_full_metadata_links(self, api, api_version, backend_implementation, orig, expected):
        extra_collections = {
            "S2_WITH_LINKS": {
                "id": "S2_WITH_LINKS",
                "links": orig,
            }
        }
        with backend_implementation.catalog.patch_collections(extra_collections):
            collection = api.get("/collections/S2_WITH_LINKS").assert_status_code(200).json
        assert collection["id"] == "S2_WITH_LINKS"
        assert collection["links"] == expected(api_version)

    def test_collection_full_metadata_caching(self, api):
        resp = api.get('/collections/S2_FOOBAR').assert_status_code(200)
        assert resp.headers["Cache-Control"] == "max-age=900, public"

    def test_collection_full_metadata_invalid_caching(self, api):
        resp = api.get('/collections/FOOBOO').assert_error(404, "CollectionNotFound")
        assert "Cache-Control" not in resp.headers


class TestBatchJobs:
    AUTH_HEADER = TEST_USER_AUTH_HEADER

    @staticmethod
    @contextmanager
    def _fresh_job_registry(next_job_id="job-1234", output_root: Optional[Path] = None, jobs: Optional[dict] = None):
        """Set up a fresh job registry and predefine next job id"""

        with ExitStack() as exit_stack:
            # Conditional setup of some mock contexts
            if next_job_id:
                exit_stack.enter_context(
                    mock.patch.object(dummy_backend.DummyBatchJobs, 'generate_job_id', return_value=next_job_id)
                )
            if output_root:
                exit_stack.enter_context(
                    mock.patch.object(dummy_backend.DummyBatchJobs, '_output_root', return_value=output_root)
                )

            dummy_backend.DummyBatchJobs._job_registry = {
                (TEST_USER, '07024ee9-7847-4b8a-b260-6c879a2b3cdc'): BatchJobMetadata(
                    id='07024ee9-7847-4b8a-b260-6c879a2b3cdc',
                    status='running',
                    process={'process_graph': {'foo': {'process_id': 'foo', 'arguments': {}}}},
                    created=datetime(2017, 1, 1, 9, 32, 12),
                ),
                (TEST_USER, '53c71345-09b4-46b4-b6b0-03fd6fe1f199'): BatchJobMetadata(
                    id='53c71345-09b4-46b4-b6b0-03fd6fe1f199',
                    title="Your title here.",
                    description="Your description here.",
                    status='finished',
                    progress=100,
                    process={'process_graph': {'foo': {'process_id': 'foo', 'arguments': {}}}},
                    created=datetime(2020, 6, 11, 11, 51, 29),
                    updated=datetime(2020, 6, 11, 11, 55, 15),
                    started=datetime(2020, 6, 11, 11, 55, 9),
                    finished=datetime(2020, 6, 11, 11, 55, 15),
                    memory_time_megabyte=timedelta(seconds=18704944),
                    cpu_time=timedelta(seconds=1621),
                    geometry={
                        "type": "Polygon",
                        "coordinates": [[[-180, -90], [180, -90], [180, 90], [-180, 90], [-180, -90]]]
                    },
                    bbox=[-180, -90, 180, 90],
                    start_datetime=datetime(1981, 4, 24, 3, 0, 0),
                    end_datetime=datetime(1981, 4, 24, 3, 0, 0),
                    instruments=['MSI'],
                    epsg=4326,
                    plan='some_plan',
                    costs=1.23,
                    budget=4.56,
                    proj_shape=[300, 600],
                )
            }
            dummy_backend.DummyBatchJobs._job_result_registry = {}

            if jobs:
                for job_id, job_settings in jobs.items():
                    key = (job_settings.get("user", TEST_USER), job_id)
                    dummy_backend.DummyBatchJobs._job_registry[key] = BatchJobMetadata(
                        id=job_id,
                        status=job_settings.get("status", "running"),
                        process={'process_graph': {'foo': {'process_id': 'foo', 'arguments': {}}}},
                        created=datetime(2017, 1, 1, 9, 32, 12),
                    )
            yield dummy_backend.DummyBatchJobs._job_registry

    def test_create_job_100(self, api100):
        with self._fresh_job_registry(next_job_id="job-245"):
            resp = api100.post('/jobs', headers=self.AUTH_HEADER, json={
                'process': {
                    'process_graph': {"foo": {"process_id": "foo", "arguments": {}}},
                    'summary': 'my foo job',
                },
                "title": "Foo job", "description": "Run the `foo` process!"
            }).assert_status_code(201)
        assert resp.headers['Location'] == 'http://oeo.net/openeo/1.0.0/jobs/job-245'
        assert resp.headers['OpenEO-Identifier'] == 'job-245'
        job_info = dummy_backend.DummyBatchJobs._job_registry[TEST_USER, 'job-245']
        assert job_info.id == "job-245"
        assert job_info.process == {"process_graph": {"foo": {"process_id": "foo", "arguments": {}}}}
        assert job_info.status == "created"
        assert job_info.created == dummy_backend.DEFAULT_DATETIME
        assert job_info.job_options is None
        assert job_info.title == "Foo job"
        assert job_info.description == "Run the `foo` process!"

    def test_create_job_100_with_options(self, api100):
        with self._fresh_job_registry(next_job_id="job-256"):
            resp = api100.post('/jobs', headers=self.AUTH_HEADER, json={
                'process': {
                    'process_graph': {"foo": {"process_id": "foo", "arguments": {}}},
                    'summary': 'my foo job',
                },
                'job_options': {"driver-memory": "3g", "executor-memory": "5g"},
            }).assert_status_code(201)
        assert resp.headers['Location'] == 'http://oeo.net/openeo/1.0.0/jobs/job-256'
        assert resp.headers['OpenEO-Identifier'] == 'job-256'
        job_info = dummy_backend.DummyBatchJobs._job_registry[TEST_USER, 'job-256']
        assert job_info.job_options == {"driver-memory": "3g", "executor-memory": "5g"}

    def test_create_job_100_with_options_inline(self, api100):
        with self._fresh_job_registry(next_job_id="job-256"):
            resp = api100.post('/jobs', headers=self.AUTH_HEADER, json={
                'process': {
                    'process_graph': {"foo": {"process_id": "foo", "arguments": {}}},
                    'summary': 'my foo job',
                },
                "driver-memory": "3g", "executor-memory": "5g"
            }).assert_status_code(201)
        assert resp.headers['Location'] == 'http://oeo.net/openeo/1.0.0/jobs/job-256'
        assert resp.headers['OpenEO-Identifier'] == 'job-256'
        job_info = dummy_backend.DummyBatchJobs._job_registry[TEST_USER, 'job-256']
        assert job_info.job_options == {"driver-memory": "3g", "executor-memory": "5g"}

    def test_start_job(self, api):
        with self._fresh_job_registry(next_job_id="job-267") as registry:
            api.post('/jobs', headers=self.AUTH_HEADER, json=api.get_process_graph_dict(
                {"foo": {"process_id": "foo", "arguments": {}}},
            )).assert_status_code(201)
            assert registry[TEST_USER, 'job-267'].status == "created"
            api.post('/jobs/job-267/results', headers=self.AUTH_HEADER, json={}).assert_status_code(202)
            assert registry[TEST_USER, 'job-267'].status == "running"

    @pytest.mark.parametrize(["orig_status", "start"], [
        ("created", True),
        ("queued", False),
        ("running", False),
        ("finished", False),
        ("error", False),
        ("canceled", True)
    ])
    def test_start_job_existing_status(self, api, orig_status, start):
        """Only really start jobs that are started (or canceled)"""
        with self._fresh_job_registry() as registry:
            registry[TEST_USER, "job-267"] = BatchJobMetadata(
                id="job-267",
                status=orig_status,
                created=datetime(2017, 1, 1, 9, 32, 12)
            )
            # Try to start job
            with mock.patch.object(dummy_backend.DummyBatchJobs, "start_job") as start_job:
                api.post('/jobs/job-267/results', headers=self.AUTH_HEADER, json={}).assert_status_code(202)
                assert start_job.call_count == (1 if start else 0)

    def test_start_job_invalid(self, api):
        resp = api.post('/jobs/deadbeef-f00/results', headers=self.AUTH_HEADER)
        resp.assert_error(404, "JobNotFound")
        assert resp.json["message"] == "The batch job 'deadbeef-f00' does not exist."

    def test_get_job_info_metrics_100(self, api100):
        resp = api100.get('/jobs/53c71345-09b4-46b4-b6b0-03fd6fe1f199', headers=self.AUTH_HEADER)
        assert resp.assert_status_code(200).json == {
            'id': '53c71345-09b4-46b4-b6b0-03fd6fe1f199',
            'title': 'Your title here.',
            'description': 'Your description here.',
            'process': {'process_graph': {'foo': {'process_id': 'foo', 'arguments': {}}}},
            'status': 'finished',
            'progress': 100,
            'created': "2020-06-11T11:51:29Z",
            'updated': "2020-06-11T11:55:15Z",
            'plan': 'some_plan',
            'costs': 1.23,
            'budget': 4.56,
            'usage': {
                'cpu': {'value': 1621, 'unit': 'cpu-seconds'},
                'duration': {'value': 6, 'unit': 'seconds'},
                'memory': {'value': 18704944, 'unit': 'mb-seconds'}
            }
        }

    def test_get_job_info_100(self, api100):
        with self._fresh_job_registry():
            resp = api100.get('/jobs/07024ee9-7847-4b8a-b260-6c879a2b3cdc', headers=self.AUTH_HEADER)
        assert resp.assert_status_code(200).json == {
            'id': '07024ee9-7847-4b8a-b260-6c879a2b3cdc',
            'status': 'running',
            'created': "2017-01-01T09:32:12Z",
            'process': {'process_graph': {'foo': {'process_id': 'foo', 'arguments': {}}}},
        }

    def test_get_job_info_invalid(self, api):
        resp = api.get('/jobs/deadbeef-f00', headers=self.AUTH_HEADER).assert_error(404, "JobNotFound")
        assert resp.json["message"] == "The batch job 'deadbeef-f00' does not exist."

    def test_list_user_jobs_100(self, api100):
        with self._fresh_job_registry():
            resp = api100.get('/jobs', headers=self.AUTH_HEADER)
        assert resp.assert_status_code(200).json == {
            "jobs": [
                {
                    'id': '07024ee9-7847-4b8a-b260-6c879a2b3cdc',
                    'status': 'running',
                    'created': "2017-01-01T09:32:12Z",
                },
                {
                    'id': '53c71345-09b4-46b4-b6b0-03fd6fe1f199',
                    'title': "Your title here.",
                    'description': "Your description here.",
                    'status': 'finished',
                    'progress': 100,
                    'created': "2020-06-11T11:51:29Z",
                    'updated': "2020-06-11T11:55:15Z",
                    'plan': 'some_plan',
                    'costs': 1.23,
                    'budget': 4.56
                }
            ],
            "links": []
        }

    def test_list_user_jobs_100_extra(self, api100):
        """
        `get_user_jobs` returns a richer `dict` instead of just `List[BatchJobMetadata]`
        """

        def get_user_jobs(self, user_id: str):
            return {
                "jobs": [BatchJobMetadata(id='id-123', status='running', created=datetime(2017, 1, 1, 9, 32, 12))],
                "links": [{"rel": "info", "href": "https://info.test"}],
                "federation:missing": ["b4"],
                "something else": "ignore me",
            }

        with mock.patch.object(dummy_backend.DummyBatchJobs, 'get_user_jobs', new=get_user_jobs):
            resp = api100.get('/jobs', headers=self.AUTH_HEADER)

        assert resp.assert_status_code(200).json == {
            "jobs": [{'id': 'id-123', 'status': 'running', 'created': "2017-01-01T09:32:12Z", }, ],
            "links": [{"rel": "info", "href": "https://info.test"}],
            "federation:missing": ["b4"],
        }

    def test_get_job_results_unfinished(self, api):
        with self._fresh_job_registry(next_job_id="job-345"):
            resp = api.get('/jobs/07024ee9-7847-4b8a-b260-6c879a2b3cdc/results', headers=self.AUTH_HEADER)
        resp.assert_error(400, "JobNotFinished")

    def test_get_job_results_unfinished_with_partial_explicitly_false(self, api):
        with self._fresh_job_registry(next_job_id="job-345"):
            resp = api.get("/jobs/07024ee9-7847-4b8a-b260-6c879a2b3cdc/results?partial=false", headers=self.AUTH_HEADER)
        resp.assert_error(400, "JobNotFinished")

    @pytest.mark.parametrize(
        ["job_status", "expected_openeo_status"],
        [
            ("running", "running"),
            ("created", "running"),
            ("queued", "running"),
            ("error", "error"),
            ("canceled", "canceled"),
        ],
    )
    def test_get_job_results_unfinished_with_partial_true(self, api, job_status, expected_openeo_status):
        job_id = "07024ee9-7847-4b8a-b260-6c879a2b3cdc"
        with self._fresh_job_registry(next_job_id="job-345"):
            dummy_backend.DummyBatchJobs._update_status(
                job_id="07024ee9-7847-4b8a-b260-6c879a2b3cdc", user_id=TEST_USER, status=job_status
            )
            resp: ApiResponse = api.get(f"/jobs/{job_id}/results?partial=true", headers=self.AUTH_HEADER)
        resp.assert_status_code(200)

        job_result = resp.json
        expected_canonical_url = f"http://oeo.net/openeo/{api.api_version}/jobs/{job_id}/results"
        assert job_result == DictSubSet(
            {
                "openeo:status": expected_openeo_status,
                "type": "Collection",
                "stac_version": "1.0.0",
                "id": job_id,
                "title": "Unfinished batch job {job_id}",
                "description": f"Results for batch job {job_id}",
                "license": "proprietary",
                "links": [
                    {
                        "rel": "canonical",
                        "href": expected_canonical_url,
                        "type": "application/json",
                    }
                ],
            }
        )

    def test_get_job_results_unfinished_with_partial_true_and_unsupported_jobstatus_raises_assertionerror(self, api):
        """Verify that we raise an error when the backend gives us a job status value that we don't support yet."""
        job_id = "07024ee9-7847-4b8a-b260-6c879a2b3cdc"
        with self._fresh_job_registry(next_job_id="job-345"):
            dummy_backend.DummyBatchJobs._update_status(
                job_id="07024ee9-7847-4b8a-b260-6c879a2b3cdc", user_id=TEST_USER, status="unsupported_status"
            )
            resp: ApiResponse = api.get(f"/jobs/{job_id}/results?partial=true", headers=self.AUTH_HEADER)

        resp.assert_status_code(500)
        assert resp.json["message"] == """Server error: AssertionError("unexpected job status: 'unsupported_status'")"""

    def test_get_job_results_100(self, api100):
        with self._fresh_job_registry(next_job_id="job-362"):
            dummy_backend.DummyBatchJobs._update_status(
                job_id="07024ee9-7847-4b8a-b260-6c879a2b3cdc", user_id=TEST_USER, status="finished")
            resp = api100.get('/jobs/07024ee9-7847-4b8a-b260-6c879a2b3cdc/results', headers=self.AUTH_HEADER)
            assert resp.assert_status_code(200).json == {
                'assets': {
                    'output.tiff': {
                        'roles': ['data'],
                        'title': 'output.tiff',
                        'href': 'http://oeo.net/openeo/1.0.0/jobs/07024ee9-7847-4b8a-b260-6c879a2b3cdc/results/assets/output.tiff',
                        'type': 'image/tiff; application=geotiff',
                        'eo:bands': [{
                            'name': "NDVI",
                            'center_wavelength': 1.23
                        }],
                        'file:nodata': [123]
                    },
                    'output.nc': {
                        'href': 'http://oeo.net/openeo/1.0.0/jobs/07024ee9-7847-4b8a-b260-6c879a2b3cdc/results/assets/output.nc',
                        'roles': ['data'],
                        'title': 'output.nc',
                        'type': 'application/x-netcdf',
                        'file:nodata': [-1],
                    },
                    'randomforest.model': {
                        'href': 'http://oeo.net/openeo/1.0.0/jobs/07024ee9-7847-4b8a-b260-6c879a2b3cdc/results/assets/randomforest.model',
                        'roles': ['data'],
                        'title': 'randomforest.model',
                        'type': 'application/octet-stream'
                    },
                },
                'geometry': None,
                'id': '07024ee9-7847-4b8a-b260-6c879a2b3cdc',
                'links': [
                    {
                        "rel": "self",
                        "href": "http://oeo.net/openeo/1.0.0/jobs/07024ee9-7847-4b8a-b260-6c879a2b3cdc/results",
                        "type": "application/json"
                    },
                    {
                        "rel": "canonical",
                        "href": "http://oeo.net/openeo/1.0.0/jobs/07024ee9-7847-4b8a-b260-6c879a2b3cdc/results",
                        "type": "application/json"
                    },
                    {
                        "rel": "card4l-document",
                        "href": "http://ceos.org/ard/files/PFS/SR/v5.0/CARD4L_Product_Family_Specification_Surface_Reflectance-v5.0.pdf",
                        "type": "application/pdf"
                    }
                ],
                "properties": {
                    "created": "2017-01-01T09:32:12Z",
                    "datetime": None,
                    "card4l:processing_chain": {"process_graph": {"foo": {"process_id": "foo", "arguments": {}}}},
                    "card4l:specification": "SR",
                    "card4l:specification_version": "5.0",
                    "processing:facility": "Dummy openEO API",
                    "processing:software": "openeo-python-driver",
                },
                "providers": EXPECTED_PROVIDERS,
                "stac_extensions": [
                    "https://stac-extensions.github.io/processing/v1.1.0/schema.json",
                    "https://stac-extensions.github.io/card4l/v0.1.0/optical/schema.json",
                    "https://stac-extensions.github.io/file/v2.1.0/schema.json",
                    "https://stac-extensions.github.io/eo/v1.1.0/schema.json",
                ],
                "stac_version": "0.9.0",
                "type": "Feature",
                "openeo:status": "finished",
            }

            resp = api100.get('/jobs/53c71345-09b4-46b4-b6b0-03fd6fe1f199/results', headers=self.AUTH_HEADER)

            assert resp.assert_status_code(200).json == {
                'assets': {
                    'output.tiff': {
                        'roles': ['data'],
                        'title': 'output.tiff',
                        'href': 'http://oeo.net/openeo/1.0.0/jobs/53c71345-09b4-46b4-b6b0-03fd6fe1f199/results/assets/output.tiff',
                        'type': 'image/tiff; application=geotiff',
                        'proj:epsg': 4326,
                        'proj:shape': [300, 600],
                        'eo:bands': [{
                            'name': "NDVI",
                            'center_wavelength': 1.23
                        }],
                        'file:nodata': [123]
                    },
                    'output.nc': {
                        'href': 'http://oeo.net/openeo/1.0.0/jobs/53c71345-09b4-46b4-b6b0-03fd6fe1f199/results/assets/output.nc',
                        'roles': ['data'],
                        'title': 'output.nc',
                        'type': 'application/x-netcdf',
                        'file:nodata': [-1],
                        'proj:epsg': 4326,
                        'proj:shape': [300, 600],
                    },
                    'randomforest.model': {
                        'href': 'http://oeo.net/openeo/1.0.0/jobs/53c71345-09b4-46b4-b6b0-03fd6fe1f199/results/assets/randomforest.model',
                        'roles': ['data'],
                        'title': 'randomforest.model',
                        'type': 'application/octet-stream'
                    },
                },
                'geometry': {
                    "type": "Polygon",
                    "coordinates": [[[-180, -90], [180, -90], [180, 90], [-180, 90], [-180, -90]]]
                },
                'bbox': [-180, -90, 180, 90],
                'id': '53c71345-09b4-46b4-b6b0-03fd6fe1f199',
                'links': [
                    {
                        "rel": "self",
                        "href": "http://oeo.net/openeo/1.0.0/jobs/53c71345-09b4-46b4-b6b0-03fd6fe1f199/results",
                        "type": "application/json"
                    },
                    {
                        "rel": "canonical",
                        "href": "http://oeo.net/openeo/1.0.0/jobs/53c71345-09b4-46b4-b6b0-03fd6fe1f199/results",
                        "type": "application/json"
                    },
                    {
                        "rel": "card4l-document",
                        "href": "http://ceos.org/ard/files/PFS/SR/v5.0/CARD4L_Product_Family_Specification_Surface_Reflectance-v5.0.pdf",
                        "type": "application/pdf"
                    }
                ],
                "properties": {
                    "created": "2020-06-11T11:51:29Z",
                    "updated": "2020-06-11T11:55:15Z",
                    "datetime": "1981-04-24T03:00:00Z",
                    "title": "Your title here.",
                    "description": "Your description here.",
                    "instruments": ["MSI"],
                    "proj:epsg": 4326,
                    "proj:shape": [300, 600],
                    "card4l:processing_chain": {"process_graph": {"foo": {"process_id": "foo", "arguments": {}}}},
                    "card4l:specification": "SR",
                    "card4l:specification_version": "5.0",
                    "processing:facility": "Dummy openEO API",
                    "processing:software": "openeo-python-driver",
                },
                "providers": EXPECTED_PROVIDERS,
                "stac_extensions": [
                    "https://stac-extensions.github.io/processing/v1.1.0/schema.json",
                    "https://stac-extensions.github.io/card4l/v0.1.0/optical/schema.json",
                    "https://stac-extensions.github.io/file/v2.1.0/schema.json",
                    "https://stac-extensions.github.io/eo/v1.1.0/schema.json",
                    "https://stac-extensions.github.io/projection/v1.1.0/schema.json",
                ],
                "stac_version": "0.9.0",
                "type": "Feature",
                "openeo:status": "finished",
            }

    def test_get_job_results_110(self, api110):
        with self._fresh_job_registry(next_job_id="job-362"):
            dummy_backend.DummyBatchJobs._update_status(
                job_id="07024ee9-7847-4b8a-b260-6c879a2b3cdc", user_id=TEST_USER, status="finished"
            )
            resp = api110.get("/jobs/07024ee9-7847-4b8a-b260-6c879a2b3cdc/results", headers=self.AUTH_HEADER)

            assert resp.assert_status_code(200).json == {
                "description": "Results for batch job 07024ee9-7847-4b8a-b260-6c879a2b3cdc",
                "extent": {"spatial": {"bbox": [None]}, "temporal": {"interval": [[None, None]]}},
                "license": "proprietary",
                "summaries": {
                    "instruments": None,
                    "ml-model:architecture": ["random-forest"],
                    "ml-model:learning_approach": ["supervised"],
                    "ml-model:prediction_type": ["classification"],
                },
                "assets": {
                    "output.tiff": {
                        "roles": ["data"],
                        "title": "output.tiff",
                        "href": "http://oeo.net/openeo/1.1.0/jobs/07024ee9-7847-4b8a-b260-6c879a2b3cdc/results/assets/output.tiff",
                        "type": "image/tiff; application=geotiff",
                        "eo:bands": [{"name": "NDVI", "center_wavelength": 1.23}],
                        "file:nodata": [123],
                    },
                    "output.nc": {
                        "href": "http://oeo.net/openeo/1.1.0/jobs/07024ee9-7847-4b8a-b260-6c879a2b3cdc/results/assets/output.nc",
                        "roles": ["data"],
                        "title": "output.nc",
                        "type": "application/x-netcdf",
                        "file:nodata": [-1],
                    },
                    "randomforest.model": {
                        "href": "http://oeo.net/openeo/1.1.0/jobs/07024ee9-7847-4b8a-b260-6c879a2b3cdc/results/assets/randomforest.model",
                        "roles": ["data"],
                        "title": "randomforest.model",
                        "type": "application/octet-stream",
                    },
                },
                "id": "07024ee9-7847-4b8a-b260-6c879a2b3cdc",
                "links": [
                    {
                        "rel": "self",
                        "href": "http://oeo.net/openeo/1.1.0/jobs/07024ee9-7847-4b8a-b260-6c879a2b3cdc/results",
                        "type": "application/json",
                    },
                    {
                        "rel": "canonical",
                        "href": "http://oeo.net/openeo/1.1.0/jobs/07024ee9-7847-4b8a-b260-6c879a2b3cdc/results",
                        "type": "application/json",
                    },
                    {
                        "rel": "card4l-document",
                        "href": "http://ceos.org/ard/files/PFS/SR/v5.0/CARD4L_Product_Family_Specification_Surface_Reflectance-v5.0.pdf",
                        "type": "application/pdf",
                    },
                    {
                        "rel": "item",
                        "href": "http://oeo.net/openeo/1.1.0/jobs/07024ee9-7847-4b8a-b260-6c879a2b3cdc/results/items/output.tiff",
                        "type": "application/geo+json",
                    },
                    {
                        "rel": "item",
                        "href": "http://oeo.net/openeo/1.1.0/jobs/07024ee9-7847-4b8a-b260-6c879a2b3cdc/results/items/output.nc",
                        "type": "application/geo+json",
                    },
                    {
                        "rel": "item",
                        "href": "http://oeo.net/openeo/1.1.0/jobs/07024ee9-7847-4b8a-b260-6c879a2b3cdc/results/items/ml_model_metadata.json",
                        "type": "application/json",
                    },
                ],
                "providers": EXPECTED_PROVIDERS,
                "stac_extensions": [
                    "https://stac-extensions.github.io/eo/v1.1.0/schema.json",
                    "https://stac-extensions.github.io/file/v2.1.0/schema.json",
                    "https://stac-extensions.github.io/processing/v1.1.0/schema.json",
                    "https://stac-extensions.github.io/projection/v1.1.0/schema.json",
                    "https://stac-extensions.github.io/ml-model/v1.0.0/schema.json",
                ],
                "stac_version": "1.0.0",
                "type": "Collection",
                "openeo:status": "finished",
            }

            resp = api110.get("/jobs/53c71345-09b4-46b4-b6b0-03fd6fe1f199/results", headers=self.AUTH_HEADER)

            assert resp.assert_status_code(200).json == {
                "description": "Your description here.",
                "extent": {
                    "spatial": {"bbox": [[-180, -90, 180, 90]]},
                    "temporal": {"interval": [["1981-04-24T03:00:00Z", "1981-04-24T03:00:00Z"]]},
                },
                "license": "proprietary",
                "assets": {
                    "output.tiff": {
                        "roles": ["data"],
                        "title": "output.tiff",
                        "href": "http://oeo.net/openeo/1.1.0/jobs/53c71345-09b4-46b4-b6b0-03fd6fe1f199/results/assets/output.tiff",
                        "type": "image/tiff; application=geotiff",
                        "proj:epsg": 4326,
                        "proj:shape": [300, 600],
                        "eo:bands": [{"name": "NDVI", "center_wavelength": 1.23}],
                        "file:nodata": [123],
                    },
                    "output.nc": {
                        "href": "http://oeo.net/openeo/1.1.0/jobs/53c71345-09b4-46b4-b6b0-03fd6fe1f199/results/assets/output.nc",
                        "roles": ["data"],
                        "title": "output.nc",
                        "type": "application/x-netcdf",
                        "file:nodata": [-1],
                        "proj:epsg": 4326,
                        "proj:shape": [300, 600],
                    },
                    "randomforest.model": {
                        "href": "http://oeo.net/openeo/1.1.0/jobs/53c71345-09b4-46b4-b6b0-03fd6fe1f199/results/assets/randomforest.model",
                        "roles": ["data"],
                        "title": "randomforest.model",
                        "type": "application/octet-stream",
                    },
                },
                "id": "53c71345-09b4-46b4-b6b0-03fd6fe1f199",
                "links": [
                    {
                        "rel": "self",
                        "href": "http://oeo.net/openeo/1.1.0/jobs/53c71345-09b4-46b4-b6b0-03fd6fe1f199/results",
                        "type": "application/json",
                    },
                    {
                        "rel": "canonical",
                        "href": "http://oeo.net/openeo/1.1.0/jobs/53c71345-09b4-46b4-b6b0-03fd6fe1f199/results",
                        "type": "application/json",
                    },
                    {
                        "rel": "card4l-document",
                        "href": "http://ceos.org/ard/files/PFS/SR/v5.0/CARD4L_Product_Family_Specification_Surface_Reflectance-v5.0.pdf",
                        "type": "application/pdf",
                    },
                    {
                        "href": "http://oeo.net/openeo/1.1.0/jobs/53c71345-09b4-46b4-b6b0-03fd6fe1f199/results/items/output.tiff",
                        "rel": "item",
                        "type": "application/geo+json",
                    },
                    {
                        "rel": "item",
                        "href": "http://oeo.net/openeo/1.1.0/jobs/53c71345-09b4-46b4-b6b0-03fd6fe1f199/results/items/output.nc",
                        "type": "application/geo+json",
                    },
                    {
                        "href": "http://oeo.net/openeo/1.1.0/jobs/53c71345-09b4-46b4-b6b0-03fd6fe1f199/results/items/ml_model_metadata.json",
                        "rel": "item",
                        "type": "application/json",
                    },
                ],
                "providers": EXPECTED_PROVIDERS,
                "stac_extensions": [
                    "https://stac-extensions.github.io/eo/v1.1.0/schema.json",
                    "https://stac-extensions.github.io/file/v2.1.0/schema.json",
                    "https://stac-extensions.github.io/processing/v1.1.0/schema.json",
                    "https://stac-extensions.github.io/projection/v1.1.0/schema.json",
                    "https://stac-extensions.github.io/ml-model/v1.0.0/schema.json",
                ],
                "summaries": {
                    "instruments": ["MSI"],
                    "ml-model:architecture": ["random-forest"],
                    "ml-model:learning_approach": ["supervised"],
                    "ml-model:prediction_type": ["classification"],
                },
                "title": "Your title here.",
                "stac_version": "1.0.0",
                "type": "Collection",
                "openeo:status": "finished",
            }

    def test_get_job_results_public_href_asset_100(self, api, backend_implementation):
        import numpy as np

        results_data = {
            "output.tiff": {BatchJobs.ASSET_PUBLIC_HREF: "http://storage.test/r362/res.tiff?sgn=23432ldf348fl4r349",
                            "type": "application/tiff",
                            "nodata": np.nan
                            }
        }
        with self._fresh_job_registry(
            jobs={"07024ee9-7847-4b8a-b260-6c879a2b3cdc": {"status": "finished"}}
        ), mock.patch.object(backend_implementation.batch_jobs, "get_result_assets", return_value=results_data):
            resp = api.get("/jobs/07024ee9-7847-4b8a-b260-6c879a2b3cdc/results", headers=self.AUTH_HEADER)
        res = resp.assert_status_code(200).json
        assert res["assets"] == {
            "output.tiff": {
                "href": "http://storage.test/r362/res.tiff?sgn=23432ldf348fl4r349",
                "roles": ["data"],
                "title": "output.tiff",
                "file:nodata": ['nan'],
                "type": "application/tiff"
            }
        }

    @pytest.mark.parametrize("backend_config_overrides", [{"url_signer": UrlSigner(secret="123&@#")}])
    def test_get_job_results_signed_100(self, api100, flask_app, backend_config_overrides):
        with self._fresh_job_registry():
            dummy_backend.DummyBatchJobs._update_status(
                job_id='07024ee9-7847-4b8a-b260-6c879a2b3cdc', user_id=TEST_USER, status='finished')
            resp = api100.get('/jobs/07024ee9-7847-4b8a-b260-6c879a2b3cdc/results', headers=self.AUTH_HEADER)
            assert resp.assert_status_code(200).json == {
                'assets': {
                    'output.tiff': {
                        'roles': ['data'],
                        'title': 'output.tiff',
                        'href': 'http://oeo.net/openeo/1.0.0/jobs/07024ee9-7847-4b8a-b260-6c879a2b3cdc/results/assets/TXIuVGVzdA==/50afb0cad129e61d415278c4ffcd8a83/output.tiff',
                        'type': 'image/tiff; application=geotiff',
                        'eo:bands': [{
                            'name': 'NDVI',
                            'center_wavelength': 1.23
                        }],
                        'file:nodata': [123]
                    },
                    'output.nc': {
                        'href': 'http://oeo.net/openeo/1.0.0/jobs/07024ee9-7847-4b8a-b260-6c879a2b3cdc/results/assets/TXIuVGVzdA%3D%3D/e28f17365e698783574dd313de0d64cd/output.nc',
                        'roles': ['data'],
                        'title': 'output.nc',
                        'type': 'application/x-netcdf',
                        'file:nodata': [-1],
                    },
                    'randomforest.model': {
                        'href': 'http://oeo.net/openeo/1.0.0/jobs/07024ee9-7847-4b8a-b260-6c879a2b3cdc/results/assets/TXIuVGVzdA==/741cfd7379a9eda4bc1c8b0c5155bfe9/randomforest.model',
                        'roles': ['data'],
                        'title': 'randomforest.model',
                        'type': 'application/octet-stream'
                    },
                },
                'geometry': None,
                'id': '07024ee9-7847-4b8a-b260-6c879a2b3cdc',
                'links': [
                    {
                        'rel': 'self',
                        'href': 'http://oeo.net/openeo/1.0.0/jobs/07024ee9-7847-4b8a-b260-6c879a2b3cdc/results',
                        'type': 'application/json'
                    },
                    {
                        'rel': 'canonical',
                        'href': 'http://oeo.net/openeo/1.0.0/jobs/07024ee9-7847-4b8a-b260-6c879a2b3cdc/results/TXIuVGVzdA==/05cb8b78f20c68a5aa9eb05249928d24',
                        'type': 'application/json'
                    },
                    {
                        'rel': 'card4l-document',
                        'href': 'http://ceos.org/ard/files/PFS/SR/v5.0/CARD4L_Product_Family_Specification_Surface_Reflectance-v5.0.pdf',
                        'type': 'application/pdf'
                    }
                ],
                "properties": {
                    "created": "2017-01-01T09:32:12Z",
                    "datetime": None,
                    "card4l:processing_chain": {"process_graph": {"foo": {"process_id": "foo", "arguments": {}}}},
                    "card4l:specification": "SR",
                    "card4l:specification_version": "5.0",
                    "processing:facility": "Dummy openEO API",
                    "processing:software": "openeo-python-driver",
                },
                "providers": EXPECTED_PROVIDERS,
                "stac_extensions": [
                    "https://stac-extensions.github.io/processing/v1.1.0/schema.json",
                    "https://stac-extensions.github.io/card4l/v0.1.0/optical/schema.json",
                    "https://stac-extensions.github.io/file/v2.1.0/schema.json",
                    "https://stac-extensions.github.io/eo/v1.1.0/schema.json",
                ],
                "stac_version": "0.9.0",
                "type": "Feature",
                "openeo:status": "finished",
            }

    @pytest.mark.parametrize("backend_config_overrides", [{"url_signer": UrlSigner(secret="123&@#")}])
    def test_get_job_results_signed_100_unfinished_and_partial_false(self, api100, flask_app, backend_config_overrides):
        with self._fresh_job_registry():
            dummy_backend.DummyBatchJobs._update_status(
                job_id="07024ee9-7847-4b8a-b260-6c879a2b3cdc", user_id=TEST_USER, status="running"
            )
            resp = api100.get(
                "/jobs/07024ee9-7847-4b8a-b260-6c879a2b3cdc/results?partial=false", headers=self.AUTH_HEADER
            )
            resp.assert_error(400, "JobNotFinished")

    @pytest.mark.parametrize(
        ["backend_config_overrides", "job_status", "expected_openeo_status"],
        [
            [{"url_signer": UrlSigner(secret="123&@#")}, "running", "running"],
            [{"url_signer": UrlSigner(secret="123&@#")}, "error", "error"],
            [{"url_signer": UrlSigner(secret="123&@#")}, "canceled", "canceled"],
            [{"url_signer": UrlSigner(secret="123&@#")}, "queued", "running"],
            [{"url_signer": UrlSigner(secret="123&@#")}, "created", "running"],
        ],
    )
    def test_get_job_results_signed_100_unfinished_and_partial_true(
        self, api100, flask_app, backend_config_overrides, job_status, expected_openeo_status
    ):
        job_id = "07024ee9-7847-4b8a-b260-6c879a2b3cdc"
        with self._fresh_job_registry():
            dummy_backend.DummyBatchJobs._update_status(job_id=job_id, user_id=TEST_USER, status=job_status)
            resp = api100.get(f"/jobs/{job_id}/results?partial=true", headers=self.AUTH_HEADER)

            resp.assert_status_code(200)
            expected_canonical_url = f"http://oeo.net/openeo/1.0.0/jobs/{job_id}/results/TXIuVGVzdA==/05cb8b78f20c68a5aa9eb05249928d24?partial=true"
            assert resp.json == DictSubSet(
                {
                    "openeo:status": expected_openeo_status,
                    "type": "Collection",
                    "stac_version": "1.0.0",
                    "id": job_id,
                    "title": "Unfinished batch job {job_id}",
                    "description": f"Results for batch job {job_id}",
                    "license": "proprietary",
                    "links": [
                        {
                            "rel": "canonical",
                            "href": expected_canonical_url,
                            "type": "application/json",
                        }
                    ],
                }
            )

    @pytest.mark.parametrize("backend_config_overrides", [{"url_signer": UrlSigner(secret="123&@#")}])
    def test_get_job_results_signed_110(self, api110, flask_app, backend_config_overrides):
        with self._fresh_job_registry():
            dummy_backend.DummyBatchJobs._update_status(
                job_id="07024ee9-7847-4b8a-b260-6c879a2b3cdc", user_id=TEST_USER, status="finished"
            )
            resp = api110.get("/jobs/07024ee9-7847-4b8a-b260-6c879a2b3cdc/results", headers=self.AUTH_HEADER)
            assert resp.assert_status_code(200).json == {
                "description": "Results for batch job 07024ee9-7847-4b8a-b260-6c879a2b3cdc",
                "extent": {"spatial": {"bbox": [None]}, "temporal": {"interval": [[None, None]]}},
                "license": "proprietary",
                "summaries": {
                    "instruments": None,
                    "ml-model:architecture": ["random-forest"],
                    "ml-model:learning_approach": ["supervised"],
                    "ml-model:prediction_type": ["classification"],
                },
                "assets": {
                    "output.tiff": {
                        "roles": ["data"],
                        "title": "output.tiff",
                        "href": "http://oeo.net/openeo/1.1.0/jobs/07024ee9-7847-4b8a-b260-6c879a2b3cdc/results/assets/TXIuVGVzdA==/50afb0cad129e61d415278c4ffcd8a83/output.tiff",
                        "type": "image/tiff; application=geotiff",
                        "eo:bands": [{"name": "NDVI", "center_wavelength": 1.23}],
                        "file:nodata": [123],
                    },
                    "output.nc": {
                        "href": "http://oeo.net/openeo/1.1.0/jobs/07024ee9-7847-4b8a-b260-6c879a2b3cdc/results/assets/TXIuVGVzdA%3D%3D/e28f17365e698783574dd313de0d64cd/output.nc",
                        "roles": ["data"],
                        "title": "output.nc",
                        "type": "application/x-netcdf",
                        "file:nodata": [-1],
                    },
                    "randomforest.model": {
                        "href": "http://oeo.net/openeo/1.1.0/jobs/07024ee9-7847-4b8a-b260-6c879a2b3cdc/results/assets/TXIuVGVzdA==/741cfd7379a9eda4bc1c8b0c5155bfe9/randomforest.model",
                        "roles": ["data"],
                        "title": "randomforest.model",
                        "type": "application/octet-stream",
                    },
                },
                "id": "07024ee9-7847-4b8a-b260-6c879a2b3cdc",
                "links": [
                    {
                        "rel": "self",
                        "href": "http://oeo.net/openeo/1.1.0/jobs/07024ee9-7847-4b8a-b260-6c879a2b3cdc/results",
                        "type": "application/json",
                    },
                    {
                        "rel": "canonical",
                        "href": "http://oeo.net/openeo/1.1.0/jobs/07024ee9-7847-4b8a-b260-6c879a2b3cdc/results/TXIuVGVzdA==/05cb8b78f20c68a5aa9eb05249928d24",
                        "type": "application/json",
                    },
                    {
                        "rel": "card4l-document",
                        "href": "http://ceos.org/ard/files/PFS/SR/v5.0/CARD4L_Product_Family_Specification_Surface_Reflectance-v5.0.pdf",
                        "type": "application/pdf",
                    },
                    {
                        "rel": "item",
                        "href": "http://oeo.net/openeo/1.1.0/jobs/07024ee9-7847-4b8a-b260-6c879a2b3cdc/results/items/TXIuVGVzdA==/50afb0cad129e61d415278c4ffcd8a83/output.tiff",
                        "type": "application/geo+json",
                    },
                    {
                        "rel": "item",
<<<<<<< HEAD
                        "href": "http://oeo.net/openeo/1.1.0/jobs/07024ee9-7847-4b8a-b260-6c879a2b3cdc/results/items/TXIuVGVzdA==/272d7aa46727ee3f11a7211d5be953e4/ml_model_metadata.json",
=======
                        "href": "http://oeo.net/openeo/1.1.0/jobs/07024ee9-7847-4b8a-b260-6c879a2b3cdc/results/items/TXIuVGVzdA%3D%3D/e28f17365e698783574dd313de0d64cd/output.nc",
                        "type": "application/geo+json",
                    },
                    {
                        "rel": "item",
                        "href": "http://oeo.net/openeo/1.1.0/jobs/07024ee9-7847-4b8a-b260-6c879a2b3cdc/results/items/TXIuVGVzdA%3D%3D/272d7aa46727ee3f11a7211d5be953e4/ml_model_metadata.json",
>>>>>>> cb41af04
                        "type": "application/json",
                    },
                ],
                "providers": EXPECTED_PROVIDERS,
                "stac_extensions": [
                    "https://stac-extensions.github.io/eo/v1.1.0/schema.json",
                    "https://stac-extensions.github.io/file/v2.1.0/schema.json",
                    "https://stac-extensions.github.io/processing/v1.1.0/schema.json",
                    "https://stac-extensions.github.io/projection/v1.1.0/schema.json",
                    "https://stac-extensions.github.io/ml-model/v1.0.0/schema.json",
                ],
                "stac_version": "1.0.0",
                "type": "Collection",
                "openeo:status": "finished",
            }

    @pytest.mark.parametrize("backend_config_overrides", [{"url_signer": UrlSigner(secret="123&@#")}])
    def test_get_job_results_signed_110_unfinished_and_partial_false(self, api110, flask_app, backend_config_overrides):
        with self._fresh_job_registry():
            dummy_backend.DummyBatchJobs._update_status(
                job_id="07024ee9-7847-4b8a-b260-6c879a2b3cdc", user_id=TEST_USER, status="running"
            )
            resp = api110.get(
                "/jobs/07024ee9-7847-4b8a-b260-6c879a2b3cdc/results?partial=false", headers=self.AUTH_HEADER
            )
            resp.assert_error(400, "JobNotFinished")

    @pytest.mark.parametrize(
        ["backend_config_overrides", "job_status", "expected_openeo_status"],
        [
            [{"url_signer": UrlSigner(secret="123&@#")}, "running", "running"],
            [{"url_signer": UrlSigner(secret="123&@#")}, "error", "error"],
            [{"url_signer": UrlSigner(secret="123&@#")}, "canceled", "canceled"],
            [{"url_signer": UrlSigner(secret="123&@#")}, "queued", "running"],
            [{"url_signer": UrlSigner(secret="123&@#")}, "created", "running"],
        ],
    )
    def test_get_job_results_signed_110_unfinished_and_partial_true(
        self, api110, flask_app, backend_config_overrides, job_status, expected_openeo_status
    ):
        job_id = "07024ee9-7847-4b8a-b260-6c879a2b3cdc"
        with self._fresh_job_registry():
            dummy_backend.DummyBatchJobs._update_status(
                job_id="07024ee9-7847-4b8a-b260-6c879a2b3cdc", user_id=TEST_USER, status=job_status
            )
            resp: ApiResponse = api110.get(
                "/jobs/07024ee9-7847-4b8a-b260-6c879a2b3cdc/results?partial=true", headers=self.AUTH_HEADER
            )

            resp.assert_status_code(200)
            expected_canonical_url = f"http://oeo.net/openeo/1.1.0/jobs/{job_id}/results/TXIuVGVzdA==/05cb8b78f20c68a5aa9eb05249928d24?partial=true"
            assert resp.json == DictSubSet(
                {
                    "openeo:status": expected_openeo_status,
                    "type": "Collection",
                    "stac_version": "1.0.0",
                    "id": job_id,
                    "title": "Unfinished batch job {job_id}",
                    "description": f"Results for batch job {job_id}",
                    "license": "proprietary",
                    "links": [
                        {
                            "rel": "canonical",
                            "href": expected_canonical_url,
                            "type": "application/json",
                        }
                    ],
                }
            )

    @mock.patch("time.time", mock.MagicMock(return_value=1234))
    @pytest.mark.parametrize("backend_config_overrides", [{"url_signer": UrlSigner(secret="123&@#", expiration=1000)}])
    def test_get_job_results_signed_with_expiration_100(self, api100, flask_app, backend_config_overrides):
        with self._fresh_job_registry():
            dummy_backend.DummyBatchJobs._update_status(
                job_id='07024ee9-7847-4b8a-b260-6c879a2b3cdc', user_id=TEST_USER, status='finished')
            resp = api100.get('/jobs/07024ee9-7847-4b8a-b260-6c879a2b3cdc/results', headers=self.AUTH_HEADER)
            assert resp.assert_status_code(200).json == {
                'assets': {
                    'output.tiff': {
                        'roles': ['data'],
                        'title': 'output.tiff',
                        'href': 'http://oeo.net/openeo/1.0.0/jobs/07024ee9-7847-4b8a-b260-6c879a2b3cdc/results/assets/TXIuVGVzdA==/fd0ca65e29c6d223da05b2e73a875683/output.tiff?expires=2234',
                        'type': 'image/tiff; application=geotiff',
                        'eo:bands': [{
                            'name': 'NDVI',
                            'center_wavelength': 1.23
                        }],
                        'file:nodata': [123]
                    },
                    'output.nc': {
                        'href': 'http://oeo.net/openeo/1.0.0/jobs/07024ee9-7847-4b8a-b260-6c879a2b3cdc/results/assets/TXIuVGVzdA%3D%3D/3ed7b944c4f9cc88d2c3ef7534a27596/output.nc?expires=2234',
                        'roles': ['data'],
                        'title': 'output.nc',
                        'type': 'application/x-netcdf',
                        'file:nodata': [-1],
                    },
                    'randomforest.model': {
                        'href': 'http://oeo.net/openeo/1.0.0/jobs/07024ee9-7847-4b8a-b260-6c879a2b3cdc/results/assets/TXIuVGVzdA==/22b76413158c59acaccc74e74841a473/randomforest.model?expires=2234',
                        'roles': ['data'],
                        'title': 'randomforest.model',
                        'type': 'application/octet-stream'
                    },
                },
                'geometry': None,
                'id': '07024ee9-7847-4b8a-b260-6c879a2b3cdc',
                'links': [
                    {
                        'rel': 'self',
                        'href': 'http://oeo.net/openeo/1.0.0/jobs/07024ee9-7847-4b8a-b260-6c879a2b3cdc/results',
                        'type': 'application/json'
                    },
                    {
                        'rel': 'canonical',
                        'href': 'http://oeo.net/openeo/1.0.0/jobs/07024ee9-7847-4b8a-b260-6c879a2b3cdc/results/TXIuVGVzdA==/9fea29cd94195399cc4d902388a3c32c?expires=2234',
                        'type': 'application/json'
                    },
                    {
                        'rel': 'card4l-document',
                        'href': 'http://ceos.org/ard/files/PFS/SR/v5.0/CARD4L_Product_Family_Specification_Surface_Reflectance-v5.0.pdf',
                        'type': 'application/pdf'
                    }
                ],
                "properties": {
                    "created": "2017-01-01T09:32:12Z",
                    "datetime": None,
                    "card4l:processing_chain": {"process_graph": {"foo": {"process_id": "foo", "arguments": {}}}},
                    "card4l:specification": "SR",
                    "card4l:specification_version": "5.0",
                    "processing:facility": "Dummy openEO API",
                    "processing:software": "openeo-python-driver",
                },
                "providers": EXPECTED_PROVIDERS,
                "stac_extensions": [
                    "https://stac-extensions.github.io/processing/v1.1.0/schema.json",
                    "https://stac-extensions.github.io/card4l/v0.1.0/optical/schema.json",
                    "https://stac-extensions.github.io/file/v2.1.0/schema.json",
                    "https://stac-extensions.github.io/eo/v1.1.0/schema.json",
                ],
                "stac_version": "0.9.0",
                "type": "Feature",
                "openeo:status": "finished",
            }

    @mock.patch("time.time", mock.MagicMock(return_value=1234))
    @pytest.mark.parametrize("backend_config_overrides", [{"url_signer": UrlSigner(secret="123&@#", expiration=1000)}])
    def test_get_job_results_signed_with_expiration_100_unfinished_and_partial_false(
        self, api100, flask_app, backend_config_overrides
    ):
        with self._fresh_job_registry():
            dummy_backend.DummyBatchJobs._update_status(
                job_id="07024ee9-7847-4b8a-b260-6c879a2b3cdc", user_id=TEST_USER, status="running"
            )
            resp = api100.get(
                "/jobs/07024ee9-7847-4b8a-b260-6c879a2b3cdc/results?partial=false", headers=self.AUTH_HEADER
            )
            resp.assert_error(400, "JobNotFinished")

    @mock.patch("time.time", mock.MagicMock(return_value=1234))
    @pytest.mark.parametrize(
        ["backend_config_overrides", "job_status", "expected_openeo_status"],
        [
            [{"url_signer": UrlSigner(secret="123&@#", expiration=1000)}, "running", "running"],
            [{"url_signer": UrlSigner(secret="123&@#", expiration=1000)}, "error", "error"],
            [{"url_signer": UrlSigner(secret="123&@#", expiration=1000)}, "canceled", "canceled"],
            [{"url_signer": UrlSigner(secret="123&@#", expiration=1000)}, "queued", "running"],
            [{"url_signer": UrlSigner(secret="123&@#", expiration=1000)}, "created", "running"],
        ],
    )
    def test_get_job_results_signed_with_expiration_100_unfinished_and_partial_true(
        self, api100, flask_app, backend_config_overrides, job_status, expected_openeo_status
    ):
        job_id = "07024ee9-7847-4b8a-b260-6c879a2b3cdc"
        with self._fresh_job_registry():
            dummy_backend.DummyBatchJobs._update_status(job_id=job_id, user_id=TEST_USER, status=job_status)
            resp = api100.get(f"/jobs/{job_id}/results?partial=true", headers=self.AUTH_HEADER)
            resp.assert_status_code(200)

            expected_canonical_url = f"http://oeo.net/openeo/1.0.0/jobs/{job_id}/results/TXIuVGVzdA==/9fea29cd94195399cc4d902388a3c32c?expires=2234&partial=true"
            assert resp.json == DictSubSet(
                {
                    "openeo:status": expected_openeo_status,
                    "type": "Collection",
                    "stac_version": "1.0.0",
                    "id": job_id,
                    "title": "Unfinished batch job {job_id}",
                    "description": f"Results for batch job {job_id}",
                    "license": "proprietary",
                    "links": [
                        {
                            "rel": "canonical",
                            "href": expected_canonical_url,
                            "type": "application/json",
                        }
                    ],
                }
            )

    @mock.patch("time.time", mock.MagicMock(return_value=1234))
    @pytest.mark.parametrize("backend_config_overrides", [{"url_signer": UrlSigner(secret="123&@#", expiration=1000)}])
    def test_get_job_results_signed_with_expiration_110(self, api110, flask_app, backend_config_overrides):
        with self._fresh_job_registry(next_job_id="job-373"):
            dummy_backend.DummyBatchJobs._update_status(
                job_id='07024ee9-7847-4b8a-b260-6c879a2b3cdc', user_id=TEST_USER, status='finished')
            resp = api110.get('/jobs/53c71345-09b4-46b4-b6b0-03fd6fe1f199/results', headers=self.AUTH_HEADER)
            assert resp.assert_status_code(200).json == {
                "type": "Collection",
                "stac_version": "1.0.0",
                "stac_extensions": [
                    "https://stac-extensions.github.io/eo/v1.1.0/schema.json",
                    "https://stac-extensions.github.io/file/v2.1.0/schema.json",
                    'https://stac-extensions.github.io/processing/v1.1.0/schema.json',
                    'https://stac-extensions.github.io/projection/v1.1.0/schema.json',
                    "https://stac-extensions.github.io/ml-model/v1.0.0/schema.json"
                ],
                "id": "53c71345-09b4-46b4-b6b0-03fd6fe1f199",
                "title": "Your title here.",
                "description": "Your description here.",
                "license": "proprietary",
                "extent": {
                    "spatial": {"bbox": [[-180, -90, 180, 90]]},
                    "temporal": {"interval": [["1981-04-24T03:00:00Z", "1981-04-24T03:00:00Z"]]},
                },
                "providers": EXPECTED_PROVIDERS,
                "links": [
                    {
                        'rel': 'self',
                        'href': 'http://oeo.net/openeo/1.1.0/jobs/53c71345-09b4-46b4-b6b0-03fd6fe1f199/results',
                        'type': 'application/json'
                    },
                    {
                        'rel': 'canonical',
                        'href': 'http://oeo.net/openeo/1.1.0/jobs/53c71345-09b4-46b4-b6b0-03fd6fe1f199/results/TXIuVGVzdA==/748b8c91160fbb6e137c91d7d33b0c4a?expires=2234',
                        'type': 'application/json'
                    },
                    {
                        'rel': 'card4l-document',
                        'href': 'http://ceos.org/ard/files/PFS/SR/v5.0/CARD4L_Product_Family_Specification_Surface_Reflectance-v5.0.pdf',
                        'type': 'application/pdf'
                    },
                    {
                        'rel': 'item',
                        'href': 'http://oeo.net/openeo/1.1.0/jobs/53c71345-09b4-46b4-b6b0-03fd6fe1f199/results/items/TXIuVGVzdA==/f5d336336d36e3e987ba6a34b87cde01/output.tiff?expires=2234',
                        'type': 'application/geo+json'
                    },
                    {
<<<<<<< HEAD
                        'href': 'http://oeo.net/openeo/1.1.0/jobs/53c71345-09b4-46b4-b6b0-03fd6fe1f199/results/items/TXIuVGVzdA==/30fac5af7fe96123c923e94c2732f9aa/ml_model_metadata.json?expires=2234',                        'rel': 'item',
=======
                        'rel': 'item',
                        'href': 'http://oeo.net/openeo/1.1.0/jobs/53c71345-09b4-46b4-b6b0-03fd6fe1f199/results/items/TXIuVGVzdA%3D%3D/a5d63417ff2eac2c632af5abfce6c425/output.nc?expires=2234',
                        'type': 'application/geo+json'
                    },
                    {
                        'href': 'http://oeo.net/openeo/1.1.0/jobs/53c71345-09b4-46b4-b6b0-03fd6fe1f199/results/items/TXIuVGVzdA%3D%3D/30fac5af7fe96123c923e94c2732f9aa/ml_model_metadata.json?expires=2234',                        'rel': 'item',
>>>>>>> cb41af04
                        'type': 'application/json'
                    },
                ],
                'summaries': {
                    'instruments': ['MSI'],
                    'ml-model:architecture': ['random-forest'],
                    'ml-model:learning_approach': ['supervised'],
                    'ml-model:prediction_type': ['classification']
                },
                'assets': {
                    'output.tiff': {
                        'title': 'output.tiff',
                        'href': 'http://oeo.net/openeo/1.1.0/jobs/53c71345-09b4-46b4-b6b0-03fd6fe1f199/results/assets/TXIuVGVzdA==/f5d336336d36e3e987ba6a34b87cde01/output.tiff?expires=2234',
                        'type': 'image/tiff; application=geotiff',
                        'proj:epsg': 4326,
                        'proj:shape': [300, 600],
                        'eo:bands': [{'center_wavelength': 1.23, 'name': 'NDVI'}],
                        'file:nodata': [123],
                        'roles': ['data']
                    },
                    'output.nc': {
                        'href': 'http://oeo.net/openeo/1.1.0/jobs/53c71345-09b4-46b4-b6b0-03fd6fe1f199/results/assets/TXIuVGVzdA%3D%3D/a5d63417ff2eac2c632af5abfce6c425/output.nc?expires=2234',
                        'roles': ['data'],
                        'title': 'output.nc',
                        'type': 'application/x-netcdf',
                        'file:nodata': [-1],
                        'proj:epsg': 4326,
                        'proj:shape': [300, 600],
                    },
                    'randomforest.model': {
                        'href': 'http://oeo.net/openeo/1.1.0/jobs/53c71345-09b4-46b4-b6b0-03fd6fe1f199/results/assets/TXIuVGVzdA==/18fd2346c52945c0caba7b13246f5a63/randomforest.model?expires=2234',
                        'roles': ['data'],
                        'title': 'randomforest.model',
                        'type': 'application/octet-stream'
                    }
                },
                "openeo:status": "finished",
            }

    @mock.patch("time.time", mock.MagicMock(return_value=1234))
    @pytest.mark.parametrize("backend_config_overrides", [{"url_signer": UrlSigner(secret="123&@#", expiration=1000)}])
    def test_get_job_results_signed_with_expiration_110_unfinished_and_partial_false(
        self, api110, flask_app, backend_config_overrides
    ):
        job_id = "07024ee9-7847-4b8a-b260-6c879a2b3cdc"
        with self._fresh_job_registry(next_job_id="job-373"):
            dummy_backend.DummyBatchJobs._update_status(job_id=job_id, user_id=TEST_USER, status="running")
            resp = api110.get(f"/jobs/{job_id}/results?partial=false", headers=self.AUTH_HEADER)
            resp.assert_error(400, "JobNotFinished")

    @mock.patch("time.time", mock.MagicMock(return_value=1234))
    @pytest.mark.parametrize(
        ["backend_config_overrides", "job_status", "expected_openeo_status"],
        [
            [{"url_signer": UrlSigner(secret="123&@#", expiration=1000)}, "running", "running"],
            [{"url_signer": UrlSigner(secret="123&@#", expiration=1000)}, "error", "error"],
            [{"url_signer": UrlSigner(secret="123&@#", expiration=1000)}, "canceled", "canceled"],
            [{"url_signer": UrlSigner(secret="123&@#", expiration=1000)}, "queued", "running"],
            [{"url_signer": UrlSigner(secret="123&@#", expiration=1000)}, "created", "running"],
        ],
    )
    def test_get_job_results_signed_with_expiration_110_unfinished_and_partial_true(
        self, api110, flask_app, backend_config_overrides, job_status, expected_openeo_status
    ):
        job_id = "07024ee9-7847-4b8a-b260-6c879a2b3cdc"
        with self._fresh_job_registry(next_job_id="job-373"):
            dummy_backend.DummyBatchJobs._update_status(job_id=job_id, user_id=TEST_USER, status=job_status)
            resp = api110.get(f"/jobs/{job_id}/results?partial=true", headers=self.AUTH_HEADER)
            resp.assert_status_code(200)

            expected_canonical_url = f"http://oeo.net/openeo/1.1.0/jobs/{job_id}/results/TXIuVGVzdA==/9fea29cd94195399cc4d902388a3c32c?expires=2234&partial=true"
            assert resp.json == DictSubSet(
                {
                    "openeo:status": expected_openeo_status,
                    "type": "Collection",
                    "stac_version": "1.0.0",
                    "id": job_id,
                    "title": "Unfinished batch job {job_id}",
                    "description": f"Results for batch job {job_id}",
                    "license": "proprietary",
                    "links": [
                        {
                            "rel": "canonical",
                            "href": expected_canonical_url,
                            "type": "application/json",
                        }
                    ],
                }
            )

    def test_get_job_results_custom_links(self, api100):
        with self._fresh_job_registry(next_job_id="job-362"):
            job_id = "07024ee9-7847-4b8a-b260-6c879a2b3cdc"
            dummy_backend.DummyBatchJobs._update_status(
                job_id=job_id, user_id=TEST_USER, status="finished"
            )
            dummy_backend.DummyBatchJobs.set_result_metadata(
                job_id=job_id,
                user_id=TEST_USER,
                metadata=BatchJobResultMetadata(
                    assets={},
                    links=[
                        {"rel": "canonical", "href": "https://other.test/j123/results"},
                        {"rel": "self", "href": "https://other.test/j123"},
                        {"rel": "card4l-document", "href": "https://c4ld.test"},
                        {"rel": "cu5t0m!", "href": "https://other.test/j123.readme"},
                    ],
                ),
            )
            resp = api100.get(f"/jobs/{job_id}/results", headers=self.AUTH_HEADER)
            assert resp.assert_status_code(200).json == DictSubSet(
                {
                    "id": "07024ee9-7847-4b8a-b260-6c879a2b3cdc",
                    "links": [
                        {"rel": "canonical", "href": "https://other.test/j123/results"},
                        {"rel": "self", "href": "https://other.test/j123"},
                        {"rel": "card4l-document", "href": "https://c4ld.test"},
                        {"rel": "cu5t0m!", "href": "https://other.test/j123.readme"},
                    ],
                }
            )

    def test_get_job_results_invalid_job(self, api):
        api.get('/jobs/deadbeef-f00/results', headers=self.AUTH_HEADER).assert_error(404, "JobNotFound")

    def test_download_result_invalid_job(self, api):
        api.get('/jobs/deadbeef-f00/results/assets/some_file', headers=self.AUTH_HEADER).assert_error(404, "JobNotFound")

    def test_download_result(self, api, tmp_path):
        output_root = Path(tmp_path)
        jobs = {"07024ee9-7847-4b8a-b260-6c879a2b3cdc": {"status": "finished"}}
        with self._fresh_job_registry(output_root=output_root, jobs=jobs):
            output = output_root / "07024ee9-7847-4b8a-b260-6c879a2b3cdc" / "output.tiff"
            output.parent.mkdir(parents=True)
            with output.open("wb") as f:
                f.write(b"tiffdata")
            resp = api.get("/jobs/07024ee9-7847-4b8a-b260-6c879a2b3cdc/results/assets/output.tiff", headers=self.AUTH_HEADER)
        assert resp.assert_status_code(200).data == b"tiffdata"
        assert resp.headers["Content-Type"] == "image/tiff; application=geotiff"

    def test_download_result_with_s3_object_storage(self, api, mock_s3_resource):
        job_id = "07024ee9-7847-4b8a-b260-6c879a2b3cdc"
        s3_bucket_name = "openeo-test-bucket"
        output_root = f"s3://{s3_bucket_name}/some-data-dir"
        s3_key = f"some-data-dir/{job_id}/output.tiff"

        # Simulate that we have a large file so we would need to stream the download in chunks.
        # A size that is at least one byte larger than the STREAM_CHUNK_SIZE_DEFAULT should trigger streaming.
        # We should still receive the entire file contents in streaming mode.
        large_tiff_data = b"tiffdata" * STREAM_CHUNK_SIZE_DEFAULT

        jobs = {job_id: {"status": "finished"}}
        with self._fresh_job_registry(output_root=output_root, jobs=jobs):
            s3_bucket = create_s3_bucket(mock_s3_resource, s3_bucket_name)
            s3_bucket.put_object(Key=s3_key, Body=large_tiff_data)
            resp = api.get(f"/jobs/{job_id}/results/assets/output.tiff", headers=self.AUTH_HEADER)

        assert resp.assert_status_code(200).data == large_tiff_data
        assert resp.headers["Content-Type"] == "image/tiff; application=geotiff"

    @pytest.mark.parametrize("backend_config_overrides", [{"url_signer": UrlSigner(secret="123&@#")}])
    def test_download_result_signed(self, api, tmp_path, flask_app, backend_config_overrides):
        output_root = Path(tmp_path)
        jobs = {"07024ee9-7847-4b8a-b260-6c879a2b3cdc": {"status": "finished"}}
        with self._fresh_job_registry(output_root=output_root, jobs=jobs):
            output = output_root / "07024ee9-7847-4b8a-b260-6c879a2b3cdc" / "output.tiff"
            output.parent.mkdir(parents=True)
            with output.open('wb') as f:
                f.write(b'tiffdata')
            resp = api.get('/jobs/07024ee9-7847-4b8a-b260-6c879a2b3cdc/results/assets/TXIuVGVzdA==/50afb0cad129e61d415278c4ffcd8a83/output.tiff')
        assert resp.assert_status_code(200).data == b'tiffdata'
        assert resp.headers['Content-Type'] == 'image/tiff; application=geotiff'

    @pytest.mark.parametrize("backend_config_overrides", [{"url_signer": UrlSigner(secret="123&@#")}])
    def test_download_result_signed_invalid(self, api, flask_app, backend_config_overrides):
        jobs = {"07024ee9-7847-4b8a-b260-6c879a2b3cdc": {"status": "finished"}}
        with self._fresh_job_registry(jobs=jobs):
            resp = api.get(
                "/jobs/07024ee9-7847-4b8a-b260-6c879a2b3cdc/results/assets/TXIuVGVzdA==/test123/output.tiff"
            )
        assert resp.assert_error(403, "CredentialsInvalid")

    @mock.patch("time.time", mock.MagicMock(return_value=1234))
    @pytest.mark.parametrize("backend_config_overrides", [{"url_signer": UrlSigner(secret="123&@#", expiration=1000)}])
    def test_download_result_signed_with_expiration(self, api, tmp_path, flask_app, backend_config_overrides):
        output_root = Path(tmp_path)
        jobs = {"07024ee9-7847-4b8a-b260-6c879a2b3cdc": {"status": "finished"}}
        with self._fresh_job_registry(output_root=output_root, jobs=jobs):
            output = output_root / "07024ee9-7847-4b8a-b260-6c879a2b3cdc" / "output.tiff"
            output.parent.mkdir(parents=True)
            with output.open('wb') as f:
                f.write(b'tiffdata')
            resp = api.get('/jobs/07024ee9-7847-4b8a-b260-6c879a2b3cdc/results/assets/TXIuVGVzdA==/fd0ca65e29c6d223da05b2e73a875683/output.tiff?expires=2234')
        assert resp.assert_status_code(200).data == b'tiffdata'
        assert resp.headers['Content-Type'] == 'image/tiff; application=geotiff'

    @mock.patch("time.time", mock.MagicMock(return_value=1234))
    @pytest.mark.parametrize("backend_config_overrides", [{"url_signer": UrlSigner(secret="123&@#", expiration=1000)}])
    def test_download_result_signed_with_expiration_supports_range_request(
        self, api, tmp_path, flask_app, backend_config_overrides
    ):
        output_root = Path(tmp_path)
        output = output_root / "07024ee9-7847-4b8a-b260-6c879a2b3cdc" / "output.tiff"
        output.parent.mkdir(parents=True)
        with output.open('wb') as f:
            f.write(b'tiffdata')

        jobs = {"07024ee9-7847-4b8a-b260-6c879a2b3cdc": {"status": "finished"}}
        with self._fresh_job_registry(output_root=output_root, jobs=jobs):
            head_resp = api.head('/jobs/07024ee9-7847-4b8a-b260-6c879a2b3cdc/results/assets/TXIuVGVzdA==/fd0ca65e29c6d223da05b2e73a875683/output.tiff?expires=2234')
            assert head_resp.assert_status_code(200).data == b''
            assert head_resp.headers['Content-Type'] == 'image/tiff; application=geotiff'
            assert head_resp.headers['Accept-Ranges'] == 'bytes'
            assert head_resp.headers['Content-Length'] == '8'

            full_get_resp = api.get('/jobs/07024ee9-7847-4b8a-b260-6c879a2b3cdc/results/assets/TXIuVGVzdA==/fd0ca65e29c6d223da05b2e73a875683/output.tiff?expires=2234')
            assert full_get_resp.assert_status_code(200).data == b'tiffdata'
            assert full_get_resp.headers['Content-Length'] == '8'

            ranged_get_resp = api.get('/jobs/07024ee9-7847-4b8a-b260-6c879a2b3cdc/results/assets/TXIuVGVzdA==/fd0ca65e29c6d223da05b2e73a875683/output.tiff?expires=2234',
                               headers={'Range': "bytes=0-3"})
            assert ranged_get_resp.assert_status_code(206).data == b'tiff'
            assert ranged_get_resp.headers['Content-Length'] == '4'

            out_of_range_get_resp = api.get('/jobs/07024ee9-7847-4b8a-b260-6c879a2b3cdc/results/assets/TXIuVGVzdA==/fd0ca65e29c6d223da05b2e73a875683/output.tiff?expires=2234',
                                            headers={'Range': "bytes=8-10"})
            out_of_range_get_resp.assert_status_code(416)

    @mock.patch("time.time", mock.MagicMock(return_value=1234))
    @pytest.mark.parametrize("backend_config_overrides", [{"url_signer": UrlSigner(secret="123&@#", expiration=1000)}])
    def test_download_result_with_s3_object_storage_with_expiration_supports_range_request(
            self, api, mock_s3_resource, backend_config_overrides):
        job_id = "07024ee9-7847-4b8a-b260-6c879a2b3cdc"
        s3_bucket_name = "openeo-test-bucket"
        output_root = f"s3://{s3_bucket_name}/some-data-dir"
        s3_key = f"some-data-dir/{job_id}/output.tiff"

        s3_bucket = create_s3_bucket(mock_s3_resource, s3_bucket_name)
        s3_bucket.put_object(Key=s3_key, Body=b'tiffdata')

        jobs = {job_id: {"status": "finished"}}
        with self._fresh_job_registry(output_root=output_root, jobs=jobs):
            head_resp = api.head('/jobs/07024ee9-7847-4b8a-b260-6c879a2b3cdc/results/assets/TXIuVGVzdA==/fd0ca65e29c6d223da05b2e73a875683/output.tiff?expires=2234')
            assert head_resp.assert_status_code(200).data == b''
            assert head_resp.headers['Content-Type'] == 'image/tiff; application=geotiff'
            assert head_resp.headers['Accept-Ranges'] == 'bytes'
            assert head_resp.headers['Content-Length'] == '8'

            full_get_resp = api.get('/jobs/07024ee9-7847-4b8a-b260-6c879a2b3cdc/results/assets/TXIuVGVzdA==/fd0ca65e29c6d223da05b2e73a875683/output.tiff?expires=2234')
            assert full_get_resp.assert_status_code(200).data == b'tiffdata'
            assert full_get_resp.headers['Content-Length'] == '8'

            ranged_get_resp = api.get('/jobs/07024ee9-7847-4b8a-b260-6c879a2b3cdc/results/assets/TXIuVGVzdA==/fd0ca65e29c6d223da05b2e73a875683/output.tiff?expires=2234',
                                      headers={'Range': "bytes=0-3"})
            assert ranged_get_resp.assert_status_code(206).data == b'tiff'
            assert ranged_get_resp.headers['Content-Length'] == '4'

            out_of_range_get_resp = api.get('/jobs/07024ee9-7847-4b8a-b260-6c879a2b3cdc/results/assets/TXIuVGVzdA==/fd0ca65e29c6d223da05b2e73a875683/output.tiff?expires=2234',
                                            headers={'Range': "bytes=8-10"})
            out_of_range_get_resp.assert_status_code(416)

    @mock.patch("time.time", mock.MagicMock(return_value=3456))
    @pytest.mark.parametrize("backend_config_overrides", [{"url_signer": UrlSigner(secret="123&@#", expiration=1000)}])
    def test_download_result_signed_with_expiration_invalid(self, api, tmp_path, flask_app, backend_config_overrides):
        jobs = {"07024ee9-7847-4b8a-b260-6c879a2b3cdc": {"status": "finished"}}
        with self._fresh_job_registry(jobs=jobs):
            resp = api.get(
                "/jobs/07024ee9-7847-4b8a-b260-6c879a2b3cdc/results/assets/TXIuVGVzdA==/fd0ca65e29c6d223da05b2e73a875683/output.tiff?expires=2234"
            )
        assert resp.assert_error(410, "ResultLinkExpired")

    @mock.patch("time.time", mock.MagicMock(return_value=1234))
    @pytest.mark.parametrize("backend_config_overrides", [{"url_signer": UrlSigner(secret="123&@#", expiration=1000)}])
    def test_get_job_result_item(self, flask_app, api110, backend_config_overrides):
        with self._fresh_job_registry():
            resp = api110.get(
                "/jobs/53c71345-09b4-46b4-b6b0-03fd6fe1f199/results/items/output.tiff", headers=self.AUTH_HEADER
            )

        assert resp.assert_status_code(200).json == {
            "type": "Feature",
            "stac_version": "0.9.0",
            "stac_extensions": [
                "https://stac-extensions.github.io/eo/v1.1.0/schema.json",
                "https://stac-extensions.github.io/file/v2.1.0/schema.json",
            ],
            "id": "output.tiff",
            "geometry": {"type": "Polygon",
                         "coordinates": [[[0.0, 50.0], [0.0, 55.0], [5.0, 55.0], [5.0, 50.0], [0.0, 50.0]]]},
            "bbox": [0.0, 50.0, 5.0, 55.0],
            "epsg": 4326,
            "properties": {
                "datetime": "1981-04-24T03:00:00Z",
                "proj:shape": [300, 600],
            },
            'links': [{
                'rel': 'self',
                'href': 'http://oeo.net/openeo/1.1.0/jobs/53c71345-09b4-46b4-b6b0-03fd6fe1f199/results/items/output.tiff',
                'type': 'application/geo+json'
            }, {
                'rel': 'collection',
                'href': 'http://oeo.net/openeo/1.1.0/jobs/53c71345-09b4-46b4-b6b0-03fd6fe1f199/results',
                'type': 'application/json'
            }],
            'assets': {
                'output.tiff': {
                    'title': 'output.tiff',
                    'href': 'http://oeo.net/openeo/1.1.0/jobs/53c71345-09b4-46b4-b6b0-03fd6fe1f199/results/assets/TXIuVGVzdA==/f5d336336d36e3e987ba6a34b87cde01/output.tiff?expires=2234',
                    'type': 'image/tiff; application=geotiff',
                    'proj:epsg': 4326,
                    'proj:shape': [300, 600],
                    'eo:bands': [{'center_wavelength': 1.23, 'name': 'NDVI'}],
                    'file:nodata': [123],
                    'roles': ['data']
                }
            },
            'collection': '53c71345-09b4-46b4-b6b0-03fd6fe1f199'
        }
        assert resp.headers["Content-Type"] == "application/geo+json"

    @mock.patch("time.time", mock.MagicMock(return_value=1234))
    def test_download_ml_model_metadata(self, flask_app, api110, backend_config_overrides):
        with self._fresh_job_registry():
            resp = api110.get(
                "/jobs/53c71345-09b4-46b4-b6b0-03fd6fe1f199/results/items/ml_model_metadata.json",
                headers=self.AUTH_HEADER,
            )
        random_id = resp.assert_status_code(200).json["id"]
        assert resp.assert_status_code(200).json == {
            'id': random_id,
            'type': 'Feature',
            'stac_version': '1.0.0',
            'stac_extensions': ['https://stac-extensions.github.io/ml-model/v1.0.0/schema.json'],
            'assets': {
                'model': {
                    'href': 'http://oeo.net/openeo/1.1.0/jobs/53c71345-09b4-46b4-b6b0-03fd6fe1f199/results/assets/randomforest.model',
                    'roles': ['ml-model:checkpoint'],
                    'title': 'org.apache.spark.mllib.tree.model.RandomForestModel',
                    'type': 'application/octet-stream'
                }
            },
            'bbox': [-179.999, -89.999, 179.999, 89.999],
            'collection': '53c71345-09b4-46b4-b6b0-03fd6fe1f199',
            'geometry': {
                'coordinates': [[[-179.999, -89.999], [179.999, -89.999], [179.999, 89.999], [-179.999, 89.999],
                                 [-179.999, -89.999]]],
                'type': 'Polygon'
            },
            'links': [],
            'properties': {
                'datetime': None,
                'end_datetime': '9999-12-31T23:59:59Z',
                'ml-model:architecture': 'random-forest',
                'ml-model:learning_approach': 'supervised',
                'ml-model:prediction_type': 'classification',
                'ml-model:training-os': 'linux',
                'ml-model:training-processor-type': 'cpu',
                'ml-model:type': 'ml-model',
                'start_datetime': '1970-01-01T00:00:00Z'
            },
        }

    def test_get_batch_job_logs(self, api):
        with self._fresh_job_registry():
            resp = api.get('/jobs/07024ee9-7847-4b8a-b260-6c879a2b3cdc/logs', headers=self.AUTH_HEADER)
        assert resp.assert_status_code(200).json == {
            "logs": [
                {"id": "1", "level": "info", "message": "hello world"}
            ],
            "links": []
        }

    def test_get_batch_job_logs_failure(self, api):
        with self._fresh_job_registry():
            with mock.patch.dict(dummy_backend.DummyBatchJobs._custom_job_logs, {
                "07024ee9-7847-4b8a-b260-6c879a2b3cdc": [RuntimeError("nope")]
            }):
                resp = api.get('/jobs/07024ee9-7847-4b8a-b260-6c879a2b3cdc/logs', headers=self.AUTH_HEADER)
                assert resp.assert_status_code(200).json == {
                    "logs": [
                        {
                            "id": "",
                            "code": "Internal",
                            "level": "error",
                            "message": re_assert.Matches(
                                r"Log collection for job 07024ee9-7847-4b8a-b260-6c879a2b3cdc failed. \(req_id: r-[0-9a-f]{32}\) RuntimeError\('nope'\)"
                            ),
                        }
                    ],
                    "links": []
                }

    def test_cancel_job(self, api):
        with self._fresh_job_registry():
            resp = api.delete('/jobs/07024ee9-7847-4b8a-b260-6c879a2b3cdc/results', headers=self.AUTH_HEADER)
        assert resp.status_code == 204

    def test_cancel_job_invalid(self, api):
        with self._fresh_job_registry():
            resp = api.delete('/jobs/deadbeef-f00/results', headers=self.AUTH_HEADER)
        resp.assert_error(404, "JobNotFound")

    def test_delete_job(self, api):
        with self._fresh_job_registry():
            resp = api.delete('/jobs/07024ee9-7847-4b8a-b260-6c879a2b3cdc', headers=self.AUTH_HEADER)
        assert resp.status_code == 204


class TestSecondaryServices:
    AUTH_HEADER = TEST_USER_AUTH_HEADER

    def test_service_types_v100(self, api):
        resp = api.get('/service_types').assert_status_code(200)
        service_types = resp.json
        assert list(service_types.keys()) == ["WMTS"]
        wmts = service_types["WMTS"]
        assert wmts["configuration"]["version"]["default"] == "1.0.0"
        assert wmts["process_parameters"] == []
        assert wmts["links"] == []

    def test_create_unsupported_service_type_returns_400_BadRequest(self, api):
        resp = api.post('/services', json={
            "process": {"process_graph": {'product_id': 'S2'}},
            "type": '???',
        }, headers=self.AUTH_HEADER)
        resp.assert_status_code(400)

    def test_unsupported_services_methods_return_405_MethodNotAllowed(self, api):
        res = api.put('/services', json={
            "process": {"process_graph": {'product_id': 'S2'}},
            "type": 'WMTS',
        })
        res.assert_status_code(405)

    def test_list_services_100(self, api100):
        metadata = api100.get('/services', headers=self.AUTH_HEADER).json
        assert metadata == {
            "services": [{
                'id': 'wmts-foo',
                'type': 'WMTS',
                'enabled': True,
                'url': 'https://oeo.net/wmts/foo',
                'title': 'Test service',
                'created': '2020-04-09T15:05:08Z',
                'configuration': {'version': '0.5.8'},
            }],
            "links": []
        }

    def test_get_service_metadata_100(self, api100):
        metadata = api100.get('/services/wmts-foo', headers=self.AUTH_HEADER).json
        assert metadata == {
            "id": "wmts-foo",
            "process": {"process_graph": {"foo": {"process_id": "foo", "arguments": {}}}},
            "url": "https://oeo.net/wmts/foo",
            "type": "WMTS",
            "enabled": True,
            "configuration": {"version": "0.5.8"},
            "attributes": {},
            "title": "Test service",
            'created': '2020-04-09T15:05:08Z',
        }

    def test_get_service_metadata_wrong_id(self, api):
        api.get('/services/wmts-invalid', headers=self.AUTH_HEADER).assert_error(404, 'ServiceNotFound')

    def test_services_requires_authentication(self, api):
        api.get('/services').assert_error(401, 'AuthenticationRequired')

    def test_get_service_requires_authentication(self, api):
        api.get('/services/wmts-foo').assert_error(401, 'AuthenticationRequired')

    def test_patch_service_requires_authentication(self, api):
        api.patch('/services/wmts-foo').assert_error(401, 'AuthenticationRequired')

    def test_delete_service_requires_authentication(self, api):
        api.delete('/services/wmts-foo').assert_error(401, 'AuthenticationRequired')

    def test_service_logs_100(self, api):
        logs = api.get('/services/wmts-foo/logs', headers=self.AUTH_HEADER).json
        assert logs == {
            "logs": [
                {"id": 3, "level": "info", "message": "Loaded data."},
            ],
            "links": []
        }


def test_credentials_basic_no_headers(api):
    api.get("/credentials/basic").assert_error(401, 'AuthenticationRequired')


def test_credentials_basic_wrong_password(api):
    headers = {"Authorization": build_basic_http_auth_header(username="john", password="password123")}
    api.get("/credentials/basic", headers=headers).assert_error(403, 'CredentialsInvalid')


def test_credentials_basic(api):
    headers = {"Authorization": build_basic_http_auth_header(username="Alice", password="alice123")}
    response = api.get("/credentials/basic", headers=headers).assert_status_code(200).json
    expected = {"access_token"}
    if api.api_version_compare.below("1.0.0"):
        expected.add("user_id")
    assert set(response.keys()) == expected


def test_endpoint_registry():
    app = flask.Flask(__name__)
    bp = flask.Blueprint("test", __name__)
    endpoint = EndpointRegistry()

    @bp.route("/hello")
    def hello():
        return "not an endpoint"

    @endpoint
    @bp.route("/foo")
    def foo():
        return "simple endpoint"

    @endpoint(hidden=True)
    @bp.route("/secret")
    def secret():
        return "secret endpoint"

    @endpoint(version=ComparableVersion("1.0.0").accept_lower)
    @bp.route("/old")
    def old():
        return "old endpoint"

    app.register_blueprint(bp, url_prefix="/bar")

    result = endpoint.get_path_metadata(bp)

    # Check metadata
    assert len(result) == 3
    paths, methods, metadatas = zip(*sorted(result))
    assert paths == ('/foo', '/old', '/secret')
    assert methods == ({"GET"},) * 3
    assert metadatas[0].hidden is False
    assert metadatas[0].for_version is None
    assert metadatas[1].for_version("0.4.0") is True
    assert metadatas[1].for_version("1.0.0") is False
    assert metadatas[2].hidden is True

    # Check that view functions still work
    client = app.test_client()
    assert b"not an endpoint" == client.get("/bar/hello").data
    assert b"simple endpoint" == client.get("/bar/foo").data
    assert b"secret endpoint" == client.get("/bar/secret").data
    assert b"old endpoint" == client.get("/bar/old").data


def test_endpoint_registry_multiple_methods():
    bp = flask.Blueprint("test", __name__)
    endpoint = EndpointRegistry()

    @endpoint
    @bp.route("/foo", methods=["GET"])
    def foo_get():
        return "get"

    @endpoint
    @bp.route("/foo", methods=["POST"])
    def foo_post():
        return "post"

    result = endpoint.get_path_metadata(bp)

    # Check metadata
    assert len(result) == 2
    paths, methods, metadatas = zip(*sorted(result))
    assert paths == ('/foo', '/foo')
    assert methods == ({"GET"}, {"POST"})


@pytest.fixture
def udp_store(backend_implementation) -> dummy_backend.DummyUserDefinedProcesses:
    udps = backend_implementation.user_defined_processes
    assert isinstance(udps, dummy_backend.DummyUserDefinedProcesses)
    udps.reset({
        ('Mr.Test', 'udp1'): UserDefinedProcessMetadata(
            id='udp1',
            process_graph={'add23': {"process_id": "add", "arguments": {"x": 2, "y": 3}, "result": True}},
        ),
        ('Mr.Test', 'udp2'): UserDefinedProcessMetadata(
            id='udp2',
            process_graph={'add58': {"process_id": "add", "arguments": {"x": 5, "y": 8}, "result": True}},
            public=True,
        )
    })
    return udps


class TestUserDefinedProcesses:

    @pytest.mark.parametrize("body_id", [None, "evi", "meh"])
    def test_add_udp(self, api100, udp_store, body_id):
        spec = {
            'parameters': [{'name': 'red'}],
            'process_graph': {'sub': {}},
            'public': True
        }
        if body_id:
            spec["id"] = body_id
        api100.put('/process_graphs/evi', headers=TEST_USER_AUTH_HEADER, json=spec).assert_status_code(200)

        new_udp = udp_store._processes['Mr.Test', 'evi']
        assert new_udp.id == 'evi'
        assert new_udp.parameters == [{'name': 'red'}]
        assert new_udp.process_graph == {'sub': {}}
        assert new_udp.public

    def test_add_udp_no_pg(self, api100):
        spec = {"id": "evi", 'parameters': [{'name': 'red'}]}
        res = api100.put('/process_graphs/evi', headers=TEST_USER_AUTH_HEADER, json=spec)
        res.assert_error(400, "ProcessGraphMissing")

    def test_add_udp_invalid_id(self, api100):
        spec = {"id": "foob@r", 'process_graph': {'sub': {}}}
        res = api100.put('/process_graphs/foob@r', headers=TEST_USER_AUTH_HEADER, json=spec)
        res.assert_error(400, "InvalidId")

    @pytest.mark.parametrize("body_id", [None, "udp1", "meh"])
    def test_update_udp(self, api100, udp_store, body_id):
        spec = {
            'parameters': [{'name': 'blue'}],
            'process_graph': {'add': {}},
            'public': True
        }
        if body_id:
            spec["id"] = body_id
        api100.put('/process_graphs/udp1', headers=TEST_USER_AUTH_HEADER, json=spec).assert_status_code(200)

        modified_udp = udp_store._processes['Mr.Test', 'udp1']
        assert modified_udp.id == 'udp1'
        assert modified_udp.process_graph == {'add': {}}
        assert modified_udp.parameters == [{'name': 'blue'}]
        assert modified_udp.public

    def test_list_udps(self, api100, udp_store):
        resp = api100.get('/process_graphs', headers=TEST_USER_AUTH_HEADER).assert_status_code(200)

        udps = resp.json['processes']
        assert udps == [{"id": "udp1"}, {"id": "udp2"}]

    def test_get_udp(self, api100, udp_store):
        udp = api100.get('/process_graphs/udp1', headers=TEST_USER_AUTH_HEADER).assert_status_code(200).json
        assert udp == {
            "id": "udp1",
            "process_graph": {'add23': {'process_id': 'add', 'arguments': {'x': 2, 'y': 3}, 'result': True}},
        }

    def test_get_udp_public(self, api100, udp_store):
        udp = api100.get('/process_graphs/udp2', headers=TEST_USER_AUTH_HEADER).assert_status_code(200).json
        assert udp == {
            "id": "udp2",
            "process_graph": {'add58': {'process_id': 'add', 'arguments': {'x': 5, 'y': 8}, 'result': True}},
            'links': [{
                'rel': 'canonical',
                'href': 'http://oeo.net/openeo/1.0.0/processes/u:Mr.Test/udp2',
                'title': "Public URL for user-defined process 'udp2'"
            }],
            "public": True
        }

    def test_get_unknown_udp(self, api100, udp_store):
        res = api100.get('/process_graphs/unknown', headers=TEST_USER_AUTH_HEADER)
        res.assert_error(404, "ProcessGraphNotFound")

    def test_get_invalid_id(self, api100, udp_store):
        res = api100.get('/process_graphs/foob@r', headers=TEST_USER_AUTH_HEADER)
        res.assert_error(400, 'InvalidId')

    def test_delete_udp(self, api100, udp_store):
        assert ('Mr.Test', 'udp2') in udp_store._processes

        api100.delete('/process_graphs/udp2', headers=TEST_USER_AUTH_HEADER).assert_status_code(204)

        assert ('Mr.Test', 'udp1') in udp_store._processes
        assert ('Mr.Test', 'udp2') not in udp_store._processes

    def test_delete_unknown_udp(self, api100, udp_store):
        res = api100.delete('/process_graphs/unknown', headers=TEST_USER_AUTH_HEADER)
        res.assert_error(404, "ProcessGraphNotFound")

    def test_delete_invalid_id(self, api100, udp_store):
        res = api100.delete('/process_graphs/foob@r', headers=TEST_USER_AUTH_HEADER)
        res.assert_error(400, "InvalidId")

    def test_public_udp(self, api100, udp_store):
        api100.put('/process_graphs/evi', headers=TEST_USER_AUTH_HEADER, json={
            'parameters': [{'name': 'red'}],
            'process_graph': {'sub': {}},
            'links': [{"rel":"about", "href": "https://wikipedia.test/evi"}],
            'public': True
        }).assert_status_code(200)
        api100.put('/process_graphs/secret', headers=TEST_USER_AUTH_HEADER, json={
            'parameters': [{'name': 'red'}],
            'process_graph': {'sub': {}},
            'public': False
        }).assert_status_code(200)

        r = api100.get("/processes/u:Mr.Test").assert_status_code(200)
        assert r.json == {
            "processes": [
                {"id": "udp2"},
                {"id": "evi", "parameters": [{"name": "red"}]}
            ],
            "links": [],
        }

    def test_public_udp_link(self, api100, udp_store):
        api100.put('/process_graphs/evi', headers=TEST_USER_AUTH_HEADER, json={
            'parameters': [{'name': 'red'}],
            "process_graph": {'add35': {'process_id': 'add', 'arguments': {'x': 3, 'y': 5}, 'result': True}},
            'links': [{"rel": "about", "href": "https://wikipedia.test/evi"}],
            'public': True
        }).assert_status_code(200)

        expected = {
            "id": "evi",
            "parameters": [{"name": "red"}],
            "process_graph": {'add35': {'process_id': 'add', 'arguments': {'x': 3, 'y': 5}, 'result': True}},
            "public": True,
            "links": [
                {'rel': 'about', 'href': 'https://wikipedia.test/evi'},
                {
                    'rel': 'canonical',
                    'href': 'http://oeo.net/openeo/1.0.0/processes/u:Mr.Test/evi',
                    'title': "Public URL for user-defined process 'evi'"
                }
            ]
        }

        api100.get("/process_graphs/evi").assert_error(401, "AuthenticationRequired")
        udp = api100.get("/process_graphs/evi", headers=TEST_USER_AUTH_HEADER).assert_status_code(200).json
        assert udp == expected

        udp = api100.get("/processes/u:Mr.Test/evi").assert_status_code(200).json
        assert udp == expected



    @pytest.mark.parametrize("body_id", [None, "evi", "meh"])
    def test_add_and_get_udp(self, api100, udp_store, body_id):
        spec = {
            "parameters": [{"name": "red"}],
            "returns": {"schema": {"type": "number"}},
            "process_graph": {"sub": {}},
            "summary": "evify it",
            "description": "Calculate the EVI",
            "public": True
        }
        if body_id:
            spec["id"] = body_id
        api100.put("/process_graphs/evi", headers=TEST_USER_AUTH_HEADER, json=spec).assert_status_code(200)

        udp = udp_store._processes["Mr.Test", "evi"]
        assert udp.id == "evi"
        assert udp.parameters == [{"name": "red"}]
        assert udp.returns == {"schema": {"type": "number"}}
        assert udp.process_graph == {"sub": {}}
        assert udp.summary == "evify it"
        assert udp.description == "Calculate the EVI"
        assert udp.public is True

        udp = api100.get("/process_graphs/evi", headers=TEST_USER_AUTH_HEADER).assert_status_code(200).json
        assert udp["id"] == "evi"
        assert udp["parameters"] == [{"name": "red"}]
        assert udp["returns"] == {"schema": {"type": "number"}}
        assert udp["process_graph"] == {"sub": {}}
        assert udp["summary"] == "evify it"
        assert udp["description"] == "Calculate the EVI"
        assert udp["public"] is True


def test_debug_echo_get(api):
    res = api.get("/_debug/echo?xev=lol", headers={"foo": "bar"}).assert_status_code(200).json
    assert res["method"] == "GET"
    assert res["args"] == {"xev": "lol"}
    assert res["data"] == "b''"
    assert res["headers"]["Foo"] == "bar"


def test_debug_echo_post(api):
    res = api.post("/_debug/echo", json={"foo": "bar"}).assert_status_code(200).json
    assert res["method"] == "POST"
    assert res["data"] == 'b\'{"foo": "bar"}\''<|MERGE_RESOLUTION|>--- conflicted
+++ resolved
@@ -1779,7 +1779,7 @@
                         'file:nodata': [123]
                     },
                     'output.nc': {
-                        'href': 'http://oeo.net/openeo/1.0.0/jobs/07024ee9-7847-4b8a-b260-6c879a2b3cdc/results/assets/TXIuVGVzdA%3D%3D/e28f17365e698783574dd313de0d64cd/output.nc',
+                        'href': 'http://oeo.net/openeo/1.0.0/jobs/07024ee9-7847-4b8a-b260-6c879a2b3cdc/results/assets/TXIuVGVzdA==/e28f17365e698783574dd313de0d64cd/output.nc',
                         'roles': ['data'],
                         'title': 'output.nc',
                         'type': 'application/x-netcdf',
@@ -1909,7 +1909,7 @@
                         "file:nodata": [123],
                     },
                     "output.nc": {
-                        "href": "http://oeo.net/openeo/1.1.0/jobs/07024ee9-7847-4b8a-b260-6c879a2b3cdc/results/assets/TXIuVGVzdA%3D%3D/e28f17365e698783574dd313de0d64cd/output.nc",
+                        "href": "http://oeo.net/openeo/1.1.0/jobs/07024ee9-7847-4b8a-b260-6c879a2b3cdc/results/assets/TXIuVGVzdA==/e28f17365e698783574dd313de0d64cd/output.nc",
                         "roles": ["data"],
                         "title": "output.nc",
                         "type": "application/x-netcdf",
@@ -1946,16 +1946,12 @@
                     },
                     {
                         "rel": "item",
-<<<<<<< HEAD
                         "href": "http://oeo.net/openeo/1.1.0/jobs/07024ee9-7847-4b8a-b260-6c879a2b3cdc/results/items/TXIuVGVzdA==/272d7aa46727ee3f11a7211d5be953e4/ml_model_metadata.json",
-=======
-                        "href": "http://oeo.net/openeo/1.1.0/jobs/07024ee9-7847-4b8a-b260-6c879a2b3cdc/results/items/TXIuVGVzdA%3D%3D/e28f17365e698783574dd313de0d64cd/output.nc",
                         "type": "application/geo+json",
                     },
                     {
                         "rel": "item",
-                        "href": "http://oeo.net/openeo/1.1.0/jobs/07024ee9-7847-4b8a-b260-6c879a2b3cdc/results/items/TXIuVGVzdA%3D%3D/272d7aa46727ee3f11a7211d5be953e4/ml_model_metadata.json",
->>>>>>> cb41af04
+                        "href": "http://oeo.net/openeo/1.1.0/jobs/07024ee9-7847-4b8a-b260-6c879a2b3cdc/results/items/TXIuVGVzdA==/272d7aa46727ee3f11a7211d5be953e4/ml_model_metadata.json",
                         "type": "application/json",
                     },
                 ],
@@ -2047,7 +2043,7 @@
                         'file:nodata': [123]
                     },
                     'output.nc': {
-                        'href': 'http://oeo.net/openeo/1.0.0/jobs/07024ee9-7847-4b8a-b260-6c879a2b3cdc/results/assets/TXIuVGVzdA%3D%3D/3ed7b944c4f9cc88d2c3ef7534a27596/output.nc?expires=2234',
+                        'href': 'http://oeo.net/openeo/1.0.0/jobs/07024ee9-7847-4b8a-b260-6c879a2b3cdc/results/assets/TXIuVGVzdA==/3ed7b944c4f9cc88d2c3ef7534a27596/output.nc?expires=2234',
                         'roles': ['data'],
                         'title': 'output.nc',
                         'type': 'application/x-netcdf',
@@ -2202,16 +2198,12 @@
                         'type': 'application/geo+json'
                     },
                     {
-<<<<<<< HEAD
+                        'rel': 'item',
+                        'href': 'http://oeo.net/openeo/1.1.0/jobs/53c71345-09b4-46b4-b6b0-03fd6fe1f199/results/items/TXIuVGVzdA==/a5d63417ff2eac2c632af5abfce6c425/output.nc?expires=2234',
+                        'type': 'application/geo+json'
+                    },
+                    {
                         'href': 'http://oeo.net/openeo/1.1.0/jobs/53c71345-09b4-46b4-b6b0-03fd6fe1f199/results/items/TXIuVGVzdA==/30fac5af7fe96123c923e94c2732f9aa/ml_model_metadata.json?expires=2234',                        'rel': 'item',
-=======
-                        'rel': 'item',
-                        'href': 'http://oeo.net/openeo/1.1.0/jobs/53c71345-09b4-46b4-b6b0-03fd6fe1f199/results/items/TXIuVGVzdA%3D%3D/a5d63417ff2eac2c632af5abfce6c425/output.nc?expires=2234',
-                        'type': 'application/geo+json'
-                    },
-                    {
-                        'href': 'http://oeo.net/openeo/1.1.0/jobs/53c71345-09b4-46b4-b6b0-03fd6fe1f199/results/items/TXIuVGVzdA%3D%3D/30fac5af7fe96123c923e94c2732f9aa/ml_model_metadata.json?expires=2234',                        'rel': 'item',
->>>>>>> cb41af04
                         'type': 'application/json'
                     },
                 ],
@@ -2233,7 +2225,7 @@
                         'roles': ['data']
                     },
                     'output.nc': {
-                        'href': 'http://oeo.net/openeo/1.1.0/jobs/53c71345-09b4-46b4-b6b0-03fd6fe1f199/results/assets/TXIuVGVzdA%3D%3D/a5d63417ff2eac2c632af5abfce6c425/output.nc?expires=2234',
+                        'href': 'http://oeo.net/openeo/1.1.0/jobs/53c71345-09b4-46b4-b6b0-03fd6fe1f199/results/assets/TXIuVGVzdA==/a5d63417ff2eac2c632af5abfce6c425/output.nc?expires=2234',
                         'roles': ['data'],
                         'title': 'output.nc',
                         'type': 'application/x-netcdf',
