import json
import logging
import re
import urllib.parse
from contextlib import ExitStack, contextmanager
from datetime import datetime, timedelta, timezone
from pathlib import Path
from typing import Optional
from unittest import mock

import boto3
import dirty_equals
import flask
import geopandas as gpd
import moto
import pystac.validation.stac_validator
import pytest
import re_assert
import time_machine
import werkzeug.exceptions
from openeo.utils.version import ComparableVersion

from openeo_driver.asset_urls import AssetUrl
from openeo_driver.backend import (
    BatchJobMetadata,
    BatchJobResultMetadata,
    BatchJobs,
    OpenEoBackendImplementation,
    Processing,
    UserDefinedProcessMetadata,
    not_implemented,
)
from openeo_driver.config import OpenEoBackendConfig
from openeo_driver.datacube import DriverVectorCube
from openeo_driver.dummy import dummy_backend, dummy_config
from openeo_driver.dummy.dummy_backend import DummyBackendImplementation, DummyProcessing
from openeo_driver.errors import OpenEOApiException
from openeo_driver.ProcessGraphDeserializer import custom_process_from_process_graph
from openeo_driver.processes import ProcessesListing
from openeo_driver.save_result import VectorCubeResult
from openeo_driver.testing import (
    TEST_USER,
    TEST_USER_AUTH_HEADER,
    ApiResponse,
    ApiTester,
    DictSubSet,
    ListSubSet,
    RegexMatcher,
    build_basic_http_auth_header,
    generate_unique_test_process_id,
)
from openeo_driver.urlsigning import UrlSigner
from openeo_driver.users import User
from openeo_driver.users.auth import AccessTokenException, HttpAuthHandler
from openeo_driver.users.oidc import OidcProvider
from openeo_driver.util.logging import (
    LOGGING_CONTEXT_FLASK,
    FlaskRequestCorrelationIdLogging,
)
from openeo_driver.views import (
    STREAM_CHUNK_SIZE_DEFAULT,
    EndpointRegistry,
    _normalize_collection_metadata,
    build_app,
)

from .conftest import TEST_APP_CONFIG, enhanced_logging
from .data import TEST_DATA_ROOT, get_path
from .test_dry_run import CRS_UTM

EXPECTED_PROCESSING_EXPRESSION = {
    "expression": {"process_graph": {"foo": {"process_id": "foo", "arguments": {}}}},
    "format": "openeo",
}


EXPECTED_PROVIDERS = [
    {
        "name": dummy_config.config.capabilities_title,
        "description": dummy_config.config.capabilities_description,
        "processing:expression": EXPECTED_PROCESSING_EXPRESSION,
        "processing:facility": dummy_config.config.processing_facility,
        "processing:software": {
            dummy_config.config.processing_software: dummy_config.config.capabilities_backend_version
        },
        "roles": ["processor"],
    }
]


@pytest.fixture(
    params=[
        "1.0",
        "1.1",
        "1.2",
    ]
)
def api_version(request) -> str:
    return request.param


@pytest.fixture
def api(api_version, client) -> ApiTester:
    return ApiTester(api_version=api_version, client=client, data_root=TEST_DATA_ROOT)


@pytest.fixture
def api100(client) -> ApiTester:
    return ApiTester(api_version="1.0.0", client=client, data_root=TEST_DATA_ROOT)


@pytest.fixture
def api110(client) -> ApiTester:
    return ApiTester(api_version="1.1.0", client=client, data_root=TEST_DATA_ROOT)


@pytest.fixture
def api120(client) -> ApiTester:
    return ApiTester(api_version="1.2", client=client, data_root=TEST_DATA_ROOT)


class DummyDirectS3Assets(AssetUrl):
    S3_ENDPOINT = "https://s3.oeo.test"

    def build_url(self, asset_metadata: dict, asset_name: str, job_id: str, user_id: str) -> str:
        href = asset_metadata.get("href", "")
        if href.startswith("s3://"):
            return href.replace("s3://", f"{self.S3_ENDPOINT}/")
        return super().build_url(asset_metadata=asset_metadata, asset_name=asset_name, job_id=job_id, user_id=user_id)


def api_from_backend_implementation(
    backend_implementation: OpenEoBackendImplementation, api_version="1.0.0", data_root=TEST_DATA_ROOT
) -> ApiTester:
    app: flask.Flask = build_app(backend_implementation)
    app.config.from_mapping(TEST_APP_CONFIG)
    client = app.test_client()
    api = ApiTester(api_version=api_version, client=client, data_root=data_root)
    return api


TEST_AWS_REGION_NAME = "eu-central-1"


@pytest.fixture(scope="function")
def aws_credentials(monkeypatch):
    """Mocked AWS Credentials and related environment variables for moto/boto3."""
    monkeypatch.setenv("AWS_ACCESS_KEY_ID", "testing")
    monkeypatch.setenv("AWS_SECRET_ACCESS_KEY", "testing")
    monkeypatch.setenv("AWS_SECURITY_TOKEN", "testing")
    monkeypatch.setenv("AWS_SESSION_TOKEN", "testing")
    monkeypatch.setenv("AWS_DEFAULT_REGION", TEST_AWS_REGION_NAME)
    monkeypatch.setenv("AWS_REGION", TEST_AWS_REGION_NAME)
    monkeypatch.setenv("SWIFT_BUCKET", "openeo-test-bucket")


@pytest.fixture(scope="function")
def mock_s3_resource(aws_credentials):
    with moto.mock_aws():
        yield boto3.resource("s3", region_name=TEST_AWS_REGION_NAME)


def create_s3_bucket(s3_resource, bucket_name):
    bucket = s3_resource.Bucket(bucket_name)
    bucket.create(CreateBucketConfiguration={"LocationConstraint": TEST_AWS_REGION_NAME})
    return bucket


class TestGeneral:
    """
    General tests (capabilities, collections, processes)
    """

    def test_well_known_openeo(self, client):
        resp = client.get("/.well-known/openeo")
        assert resp.status_code == 200
        versions = resp.json["versions"]
        # in .well-known/openeo there should only be one item per api_version (no aliases)
        by_api_version = {d["api_version"]: d for d in versions}
        assert len(versions) == len(by_api_version)
        assert by_api_version == {
            "1.0.0": {"api_version": "1.0.0", "production": True, "url": "http://oeo.net/openeo/1.0/"},
            "1.1.0": {"api_version": "1.1.0", "production": True, "url": "http://oeo.net/openeo/1.1/"},
            "1.2.0": {"api_version": "1.2.0", "production": True, "url": "http://oeo.net/openeo/1.2/"},
        }
        assert resp.headers["Cache-Control"] == "max-age=900, public"

    def test_versioned_well_known_openeo(self, api):
        api.get("/.well-known/openeo").assert_error(404, "NotFound")

    @pytest.mark.parametrize(
        ["headers", "expected"],
        [
            ({}, "http://oeo.net/"),
            ({"X-Forwarded-Proto": "https"}, "https://oeo.net/"),
        ],
    )
    def test_https_proxy_handling(self, client, headers, expected):
        resp = client.get("/.well-known/openeo", headers=headers)
        for url in [v["url"] for v in resp.json["versions"]]:
            assert url.startswith(expected)

    @pytest.mark.parametrize(
        ["url", "expected_version"],
        [
            ("/openeo/1.0/", "1.0.0"),
            ("/openeo/1.0.0/", "1.0.0"),
            ("/openeo/1.1/", "1.1.0"),
            ("/openeo/1.1.0/", "1.1.0"),
            ("/openeo/1.2/", "1.2.0"),
            ("/openeo/1/", "1.2.0"),
            ("/openeo/", "1.2.0"),
        ],
    )
    def test_versioned_urls(self, client, url, expected_version):
        resp = client.get(url)
        assert resp.status_code == 200
        capabilities = resp.json
        assert capabilities["title"] == "Dummy openEO Backend"
        assert capabilities["api_version"] == expected_version

    def test_capabilities_100(self, api100):
        capabilities = api100.get("/").assert_status_code(200).json
        assert capabilities["api_version"] == "1.0.0"
        assert capabilities["stac_version"] == "0.9.0"
        assert capabilities["title"] == "Dummy openEO Backend"
        assert (
            capabilities["description"]
            == "Dummy openEO backend provided by [openeo-python-driver](https://github.com/Open-EO/openeo-python-driver)."
        )
        assert capabilities["backend_version"] == "1.2.3-foo"
        assert capabilities["id"] == "dummyopeneobackend-1.2.3-foo"
        assert capabilities["production"] is True

        assert capabilities["conformsTo"] == dirty_equals.Contains("https://api.openeo.org/1.2.0")

        def get_link(rel):
            links = [link for link in capabilities["links"] if link["rel"] == rel]
            assert len(links) == 1
            return links[0]

        assert get_link("version-history")["href"] == "http://oeo.net/.well-known/openeo"
        assert get_link("data")["href"] == "http://oeo.net/openeo/1.0.0/collections"
        assert get_link("conformance")["href"] == "http://oeo.net/openeo/1.0.0/conformance"

    def test_capabilities_invalid_api_version(self, client):
        resp = ApiResponse(client.get("/openeo/0.0.0/"))
        resp.assert_error(501, "UnsupportedApiVersion")
        assert "Unsupported version component in URL: '0.0.0'" in resp.json["message"]

    def test_capabilities_endpoints(self, api100):
        capabilities = api100.get("/").assert_status_code(200).json
        endpoints = {e["path"]: sorted(e["methods"]) for e in capabilities["endpoints"]}
        assert endpoints["/collections"] == ["GET"]
        assert endpoints["/collections/{collection_id}"] == ["GET"]
        assert endpoints["/result"] == ["POST"]
        assert endpoints["/jobs"] == ["GET", "POST"]
        assert endpoints["/processes"] == ["GET"]
        assert endpoints["/udf_runtimes"] == ["GET"]
        assert endpoints["/file_formats"] == ["GET"]
        assert endpoints["/processing_parameters"] == ["GET"]
        assert endpoints["/service_types"] == ["GET"]
        assert endpoints["/services"] == ["GET", "POST"]
        assert endpoints["/services/{service_id}"] == ["DELETE", "GET"]
        # assert endpoints["/subscription"] == ["GET"]
        assert endpoints["/jobs/{job_id}"] == ["DELETE", "GET"]
        assert endpoints["/jobs/{job_id}/results"] == ["DELETE", "GET", "POST"]
        assert endpoints["/credentials/basic"] == ["GET"]
        assert endpoints["/credentials/oidc"] == ["GET"]
        assert endpoints["/me"] == ["GET"]
        assert endpoints["/validation"] == ["POST"]

    def test_capabilities_caching(self, api):
        headers = api.get("/").assert_status_code(200).headers
        assert headers["Cache-Control"] == "max-age=900, public"
        assert "Expires" in headers

    def test_capabilities_endpoints_hiding(self):
        class MyProcessing(Processing):
            @not_implemented
            def validate(self, *args, **kwargs): ...

        backend_implementation = DummyBackendImplementation(processing=MyProcessing())
        api = api_from_backend_implementation(backend_implementation)
        capabilities = api.get("/").assert_status_code(200).json
        endpoints = {e["path"]: sorted(e["methods"]) for e in capabilities["endpoints"]}
        assert "/validation" not in endpoints

    def test_capabilities_endpoints_issue_28_v100(self, api100):
        """https://github.com/Open-EO/openeo-python-driver/issues/28"""
        capabilities = api100.get("/").assert_status_code(200).json
        endpoints = {e["path"]: e["methods"] for e in capabilities["endpoints"]}
        assert endpoints["/file_formats"] == ["GET"]
        assert "/output_formats" not in endpoints

    @pytest.mark.parametrize("enable_basic_auth", [False, True])
    def test_capabilities_basic_auth_disabled(self, enable_basic_auth):
        config = OpenEoBackendConfig(enable_basic_auth=enable_basic_auth)
        backend_implementation = DummyBackendImplementation(config=config)
        api100 = api_from_backend_implementation(backend_implementation)
        capabilities = api100.get("/").assert_status_code(200).json
        endpoints = {e["path"] for e in capabilities["endpoints"]}
        if enable_basic_auth:
            assert "/credentials/basic" in endpoints
            api100.get("/credentials/basic").assert_error(401, "AuthenticationRequired")
        else:
            assert "/credentials/basic" not in endpoints
            api100.get("/credentials/basic").assert_error(404, "NotFound")

    @pytest.mark.parametrize("enable_oidc_auth", [False, True])
    def test_capabilities_oidc_auth_default(self, enable_oidc_auth):
        config = OpenEoBackendConfig(enable_oidc_auth=enable_oidc_auth)
        backend_implementation = DummyBackendImplementation(config=config)
        api100 = api_from_backend_implementation(backend_implementation)
        capabilities = api100.get("/").assert_status_code(200).json
        endpoints = {e["path"] for e in capabilities["endpoints"]}
        if enable_oidc_auth:
            assert "/credentials/oidc" in endpoints
            api100.get("/credentials/oidc").assert_status_code(200)
        else:
            assert "/credentials/oidc" not in endpoints
            api100.get("/credentials/oidc").assert_error(404, "NotFound")

    def test_capabilities_processing_software(self, api100):
        capabilities = api100.get("/").assert_status_code(200).json
        assert capabilities["processing:software"] == {
            "openeo": RegexMatcher(r"0.\d+\.\d+"),
            "openeo_driver": RegexMatcher(r"0.\d+\.\d+"),
        }
        assert any("stac-extensions.github.io/processing" in e for e in capabilities.get("stac_extensions", []))

    def test_conformance(self, api100):
        res = api100.get("/conformance").assert_status_code(200).json
        assert res == {
            "conformsTo": dirty_equals.Contains(
                "https://api.openeo.org/1.2.0",
                "https://api.openeo.org/extensions/remote-process-definition/0.1.0",
            ),
        }

    @pytest.mark.parametrize(
        "path",
        [
            "/",
            "/collections",
            "/processes",
            "/jobs",
        ],
    )
    def test_cors_headers_options(self, api, path):
        # Mimic browser's OPTION request
        api.client.environ_base["HTTP_ORIGIN"] = "https://editor.openeo.org"
        api.client.environ_base["HTTP_ACCESS_CONTROL_REQUEST_METHOD"] = "GET"
        api.client.environ_base["HTTP_ACCESS_CONTROL_REQUEST_HEADERS"] = "Authorization, Content-Type"
        resp = api.client.options(api.url(path))

        assert resp.status_code == 204
        assert len(resp.data) == 0
        # General CORS headers
        assert resp.access_control_allow_origin == "*"
        assert resp.access_control_allow_credentials is False
        assert {"Location", "OpenEO-Identifier", "OpenEO-Costs", "Link"}.issubset(resp.access_control_expose_headers)

        # OPTIONS specific CORS headers
        assert {"Authorization", "Content-Type"}.issubset(resp.access_control_allow_headers)
        assert {"GET", "POST", "PATCH"}.issubset(resp.access_control_allow_methods)
        assert resp.content_type == "application/json"

    @pytest.mark.parametrize("path", ["/", "/collections", "/processes"])
    def test_cors_headers_get(self, api, path):
        response = api.get(path)
        resp = response.assert_status_code(200).response
        # General CORS headers
        assert resp.access_control_allow_origin == "*"
        assert resp.access_control_allow_credentials is False
        assert {"Location", "OpenEO-Identifier", "OpenEO-Costs", "Link"}.issubset(resp.access_control_expose_headers)

    def test_cors_headers_post(self, api):
        pg = {"process_graph": {"add": {"process_id": "add", "arguments": {"x": 1, "y": 2}, "result": True}}}
        response = api.post(
            "/jobs",
            headers=TEST_USER_AUTH_HEADER,
            json={"process": pg} if api.api_version_compare.at_least("1.0.0") else pg,
        )
        resp = response.assert_status_code(201).response
        # General CORS headers
        assert resp.access_control_allow_origin == "*"
        assert resp.access_control_allow_credentials is False
        assert {"Location", "OpenEO-Identifier", "OpenEO-Costs", "Link"}.issubset(resp.access_control_expose_headers)

    def test_cors_headers_put(self, api100):
        response = api100.put(
            "/process_graphs/myndvi",
            headers=TEST_USER_AUTH_HEADER,
            json={
                "id": "oneplustwo",
                "process_graph": {"a": {"process_id": "add", "arguments": {"x": 1, "y": 2}, "result": True}},
            },
        )
        resp = response.assert_status_code(200).response
        # General CORS headers
        assert resp.access_control_allow_origin == "*"
        assert resp.access_control_allow_credentials is False
        assert {"Location", "OpenEO-Identifier", "OpenEO-Costs", "Link"}.issubset(resp.access_control_expose_headers)

    def test_error_handling_generic(self, api, caplog):
        caplog.set_level(logging.WARNING)
        resp = api.get("/_debug/error")
        assert (resp.status_code, resp.json) == (
            500,
            {
                "code": "Internal",
                "message": "Server error: Exception('Computer says no.')",
                "id": re_assert.Matches("r-[0-9a-f]{32}"),
            },
        )
        assert caplog.record_tuples == [
            (
                "openeo_driver.views.error",
                logging.ERROR,
                "Exception('Computer says no.')",
            ),
        ]

    def test_error_handling_not_implemented_error(self, api, caplog):
        caplog.set_level(logging.WARNING)
        resp = api.get("/_debug/error/basic/NotImplementedError")
        assert (resp.status_code, resp.json) == (
            500,
            {
                "code": "Internal",
                "message": "Server error: NotImplementedError()",
                "id": re_assert.Matches("r-[0-9a-f]{32}"),
            },
        )
        assert caplog.record_tuples == [
            (
                "openeo_driver.views.error",
                logging.ERROR,
                "NotImplementedError()",
            )
        ]

    def test_error_handling_error_summary(self, api, caplog):
        caplog.set_level(logging.WARNING)
        resp = api.get("/_debug/error/basic/ErrorSummary")
        assert (resp.status_code, resp.json) == (
            500,
            {
                "code": "Internal",
                "message": "Server error: No negatives please.",
                "id": re_assert.Matches("r-[0-9a-f]{32}"),
            },
        )
        assert caplog.record_tuples == [
            (
                "openeo_driver.views.error",
                logging.ERROR,
                "No negatives please.",
            )
        ]

    @pytest.mark.parametrize(
        ["url", "error_status", "error_code", "error_message"],
        [
            ("/_debug/error/api", 500, "Internal", "Computer says no."),
            ("/_debug/error/api/404/CollectionNotFound", 404, "CollectionNotFound", "Computer says no."),
            ("/_debug/error/http", 500, "Internal", "500 Internal Server Error: Computer says no."),
            ("/_debug/error/http/404", 404, "NotFound", "404 Not Found: Computer says no."),
            ("/_debug/error/http/501", 501, "Internal", "501 Not Implemented: Computer says no."),
            ("/invalid/url", 404, "NotFound", f"404 Not Found: {werkzeug.exceptions.NotFound.description}"),
        ],
    )
    def test_error_handling_api_error(self, api, caplog, url, error_status, error_code, error_message):
        caplog.set_level(logging.WARNING)
        resp = api.get(url)
        assert resp.status_code == error_status
        assert resp.json == {"code": error_code, "message": error_message, "id": re_assert.Matches("r-[0-9a-f]{32}")}
        assert caplog.record_tuples == [
            (
                "openeo_driver.views.error",
                logging.ERROR,
                re_assert.Matches(
                    re.escape(
                        f"OpenEOApiException(status_code={error_status}, code={error_code!r}, message={error_message!r}, id='"
                    )
                    + "r-[0-9a-f]{32}"
                    + re.escape("')")
                ),
            ),
        ]

    def test_health_basic(self, api):
        resp = api.get("/health").assert_status_code(200).json
        assert resp == {"health": "OK"}

    def test_health_dict(self, api, backend_implementation):
        with mock.patch.object(backend_implementation, "health_check") as health_check:
            health_check.return_value = {"status": "OK", "color": "green"}
            resp = api.get("/health").assert_status_code(200).json
            assert resp == {"status": "OK", "color": "green"}

    def test_health_flask_response(self, api, flask_app, backend_implementation):
        with mock.patch.object(backend_implementation, "health_check") as health_check:
            health_check.return_value = flask_app.make_response(
                ('{"code": "meh"}', 500, {"Content-type": "application/json"})
            )
            api.get("/health").assert_error(500, "meh")

    def test_health_dynamic(self, api, backend_implementation):
        def health(options: Optional[dict] = None):
            return {
                "status": "OK",
                "color": (options or {}).get("color", "green"),
            }

        with mock.patch.object(backend_implementation, "health_check", new=health):
            resp = api.get("/health").assert_status_code(200).json
            assert resp == {"status": "OK", "color": "green"}
            resp = api.get("/health?color=blue").assert_status_code(200).json
            assert resp == {"status": "OK", "color": "blue"}
            resp = api.get("/health?shape=square&color=red").assert_status_code(200).json
            assert resp == {"status": "OK", "color": "red"}

    def test_credentials_oidc_100(self, api100):
        resp = api100.get("/credentials/oidc").assert_status_code(200).json
        assert resp == {
            "providers": ListSubSet(
                [
                    {"id": "testprovider", "issuer": "https://oidc.test", "scopes": ["openid"], "title": "Test"},
                    DictSubSet(
                        {
                            "id": "eoidc",
                            "issuer": "https://eoidc.test",
                            "scopes": ["openid"],
                            "default_clients": [
                                {
                                    "id": "badcafef00d",
                                    "grant_types": [
                                        "urn:ietf:params:oauth:grant-type:device_code+pkce",
                                        "refresh_token",
                                    ],
                                }
                            ],
                        }
                    ),
                    DictSubSet({"id": "local"}),
                ]
            )
        }

    def test_file_formats(self, api100):
        response = api100.get("/file_formats")
        resp = response.assert_status_code(200).json
        assert resp == {
            "input": DictSubSet(
                {
                    "GeoJSON": {"gis_data_types": ["vector"], "parameters": {}},
                }
            ),
            "output": DictSubSet(
                {
                    "GTiff": {"title": "GeoTiff", "gis_data_types": ["raster"], "parameters": {}},
                }
            ),
        }
        assert response.headers["Cache-Control"] == "max-age=900, public"

<<<<<<< HEAD
    def test_processing_parameters(self, api100):
        response = api100.get('/processing_parameters')
        resp = response.assert_status_code(200).json
        assert resp == {}
        assert response.headers["Cache-Control"] == "max-age=900, public"

    @pytest.mark.parametrize(["user_id", "expect_success"], [
        ("Mark", False),
        ("John", True),
    ])
=======
    @pytest.mark.parametrize(
        ["user_id", "expect_success"],
        [
            ("Mark", False),
            ("John", True),
        ],
    )
>>>>>>> 58bf1301
    def test_user_access_validation(self, api, user_id, expect_success):
        headers = {"Authorization": "Bearer basic//" + HttpAuthHandler.build_basic_access_token(user_id=user_id)}
        response = api.get("/jobs", headers=headers)
        if expect_success:
            response.assert_status_code(200)
        else:
            response.assert_error(403, "PermissionsInsufficient", message="No access for Mark.")

    def test_after_request(self):
        backend_implementation = DummyBackendImplementation()
        backend_implementation.after_request = mock.Mock()
        api = api_from_backend_implementation(backend_implementation)

        with mock.patch.object(FlaskRequestCorrelationIdLogging, "_build_request_id", return_value="r-abc123"):
            api.get("/health")

        backend_implementation.after_request.assert_called_with("r-abc123")

    @pytest.mark.parametrize(
        ["backend_config_overrides", "expected413"],
        [
            ({}, False),
            ({"flask_settings": {"MAX_CONTENT_LENGTH": 100}}, True),
        ],
    )
    def test_max_content_length(self, api, expected413):
        pg = {
            "process": {
                "process_graph": {"add": {"process_id": "add", "arguments": {"x": 3, "y": 5}, "result": True}},
            },
            "too": "muuuuuuuch" * 100,
        }
        response = api.post("/jobs", headers=TEST_USER_AUTH_HEADER, json=pg)
        if expected413:
            response.assert_error(status_code=413, error_code="Internal", message="Request Entity Too Large")
        else:
            response.assert_status_code(201)


class TestProcessRegistry:
    @pytest.mark.parametrize(
        "endpoint",
        [
            "/processes",
            "/processes/backend",
        ],
    )
    def test_processes_basic(self, api_version, api, endpoint):
        resp = api.get(endpoint).assert_status_code(200).json
        processes = resp["processes"]
        process_ids = set(p["id"] for p in processes)
        assert {"load_collection", "min", "max", "sin", "merge_cubes", "mask"}.issubset(process_ids)
        expected_keys = {"id", "description", "parameters", "returns"}
        for process in processes:
            assert all(k in process for k in expected_keys)

        expected_version = "2.0.0-rc.1" if ComparableVersion(api_version) >= "1.2" else "1.2.0"
        assert resp["version"] == expected_version

    @pytest.mark.parametrize(
        "backend_config_overrides",
        [
            {"processes_exclusion_list": {"1.0.0": ["merge_cubes"]}},
        ],
    )
    def test_processes_exclusion(self, api, backend_config_overrides):
        resp = api.get("/processes").assert_status_code(200).json
        ids = [c["id"] for c in resp["processes"]]
        if ComparableVersion(api.api_version) == "1.0.0":
            assert "merge_cubes" not in ids
        else:
            assert "merge_cubes" in ids

    def test_process_details(self, api100):
        spec = api100.get("/processes/backend/add").assert_status_code(200).json
        assert spec["id"] == "add"
        assert spec["summary"].lower() == "addition of two numbers"
        assert "x + y" in spec["description"]
        assert set(p["name"] for p in spec["parameters"]) == {"x", "y"}
        assert "computed sum" in spec["returns"]["description"]
        assert "process_graph" in spec

    def test_processes_non_standard_atmospheric_correction(self, api):
        if api.api_version_compare.below("1.0.0"):
            pytest.skip()
        resp = api.get("/processes").assert_status_code(200).json
        (spec,) = [p for p in resp["processes"] if p["id"] == "atmospheric_correction"]
        assert spec["summary"] == "Apply atmospheric correction"
        assert spec["categories"] == ["cubes", "optical"]
        assert spec["experimental"] is True
        assert spec["links"][0]["rel"] == "about"
        assert "DigitalElevationModelInvalid" in spec["exceptions"]

    def test_custom_processes(self, api100):
        process_id = generate_unique_test_process_id()

        # Register a custom process with process graph
        process_spec = api100.load_json("pg/1.0/add_and_multiply.json")
        process_spec["id"] = process_id
        custom_process_from_process_graph(process_spec=process_spec)

        processes = api100.get("/processes").assert_status_code(200).json["processes"]
        processes_by_id = {p["id"]: p for p in processes}
        assert process_id in processes_by_id
        assert processes_by_id[process_id] == process_spec

    def test_processes_from_namespace(self, api100):
        process_id = generate_unique_test_process_id()

        # Register a custom process with process graph
        process_spec = api100.load_json("pg/1.0/add_and_multiply.json")
        process_spec["id"] = process_id
        custom_process_from_process_graph(process_spec=process_spec, namespace="foobar")
        process_spec_short = process_spec.copy()
        process_spec_short.pop("process_graph")

        processes = api100.get("/processes/foobar").assert_status_code(200).json["processes"]
        processes_by_id = {p["id"]: p for p in processes}
        assert process_id in processes_by_id
        assert processes_by_id[process_id] == process_spec_short

        processes = api100.get("/processes/foobar?full=yes").assert_status_code(200).json["processes"]
        processes_by_id = {p["id"]: p for p in processes}
        assert process_id in processes_by_id
        assert processes_by_id[process_id] == process_spec

        processes = api100.get("/processes").assert_status_code(200).json["processes"]
        assert "increment" not in set(p["id"] for p in processes)

    @pytest.mark.parametrize(
        ["dummy_processing", "expected"],
        [
            (
                DummyProcessing(use_dummy_process_registry=["add"]),
                {
                    "processes": dirty_equals.IsList(length=1),
                    "flavor": "salt and pepper",
                    "links": [{"rel": "docs", "href": "http://processing.test/dummy"}],
                    "version": "dummy-v2",
                },
            ),
            (
                # Default: just use standard ProcessRegistries
                None,
                {
                    "processes": dirty_equals.IsList(length=...),
                    "links": [],
                    "version": "2.0.0-rc.1",
                },
            ),
        ],
    )
    def test_custom_process_listing_response(self, api120, dummy_processing, expected):
        resp = api120.get("/processes").assert_status_code(200).json
        assert resp == expected


@pytest.fixture
def oidc_provider(requests_mock):
    oidc_issuer = "https://eoidc.test"
    user_db = {
        # Access token to introspection data mapping
        "j0hn": {"sub": "john", "active": True, "scope": "openid", "iss": oidc_issuer, "typ": "Bearer"},
        "4l1c3": {"sub": "Alice", "active": True, "scope": "openid", "iss": oidc_issuer},
        "4l1c3.old": {"sub": "Alice", "active": False, "scope": "openid"},
        "b0b": {"sub": "b0b1b08571101437a2", "active": True, "scope": "openid"},
        "c6r01": {"sub": "Carol", "active": True, "scope": "openid"},
        "cust0m.cl13nt.j0": {
            "active": True,
            "sub": "s3rv1c36cc-0fj0hn",
            "username": "service-account-0fj0hn",
            "scope": "openid",
        },
        "cust0m.cl13nt.4l": {
            "active": True,
            "sub": "s3rv1c36cc-0f6l1c3",
            "preferred_username": "service-account-0f6l1c3",
            "scope": "openid",
        },
    }
    oidc_conf = f"{oidc_issuer}/.well-known/openid-configuration"
    oidc_userinfo_url = f"{oidc_issuer}/userinfo"
    oidc_introspection_url = f"{oidc_issuer}/token/inspect"
    requests_mock.get(
        oidc_conf,
        json={
            "userinfo_endpoint": oidc_userinfo_url,
            "introspection_endpoint": oidc_introspection_url,
        },
    )

    def userinfo(request, context):
        """Fake OIDC /userinfo endpoint handler"""
        _, _, token = request.headers["Authorization"].partition("Bearer ")
        if token in user_db:
            return {"sub": user_db[token]["sub"]}
        else:
            context.status_code = 401
            return {"code": "InvalidToken"}

    def introspection(request, context):
        """Fake OIDC token introspection endpoint"""
        try:
            data = urllib.parse.parse_qs(request.body)
            token = data["token"][0]
            return user_db[token]
        except Exception:
            context.status_code = 401
            return {"code": "InvalidToken"}

    requests_mock.get(oidc_userinfo_url, json=userinfo)
    requests_mock.post(oidc_introspection_url, json=introspection)


class TestUser:
    def test_no_auth(self, api):
        api.get("/me").assert_error(401, "AuthenticationRequired")

    def test_basic_auth(self, api):
        response = api.get("/me", headers=TEST_USER_AUTH_HEADER).assert_status_code(200).json
        assert response == {"name": TEST_USER, "user_id": TEST_USER}

    def test_oidc_basic(self, api, oidc_provider):
        response = api.get("/me", headers={"Authorization": "Bearer oidc/eoidc/j0hn"}).assert_status_code(200).json
        assert response == DictSubSet({"user_id": "john"})

    def test_oidc_invalid_access_token(self, api, oidc_provider):
        api.get("/me", headers={"Authorization": "Bearer oidc/eoidc/invalid"}).assert_error(403, "TokenInvalid")

    def test_oidc_invalid_provider(self, api, oidc_provider):
        api.get("/me", headers={"Authorization": "Bearer oidc/invalid/j0hn"}).assert_error(403, "TokenInvalid")

    def test_default_plan(self, api, oidc_provider):
        response = api.get("/me", headers={"Authorization": "Bearer oidc/eoidc/4l1c3"}).assert_status_code(200).json
        assert response == DictSubSet({"user_id": "Alice", "default_plan": "alice-plan"})

    def test_roles(self, api, oidc_provider):
        response = api.get("/me", headers={"Authorization": "Bearer oidc/eoidc/c6r01"}).assert_status_code(200).json
        assert response == DictSubSet({"user_id": "Carol", "roles": ["admin", "devops"]})

    def _get_api_with_advanced_token_handling(
        self,
        oidc_token_introspection: bool = True,
        oidc_client_user_map: Optional[dict] = None,
        api_version: str = "1.0.0",
    ):
        """
        Special API tester setup with token introspection stuff that is not standard yet
        or in the default fixtures.
        """
        provider = OidcProvider(
            id="eoidc",
            issuer="https://eoidc.test",
            scopes=["openid"],
            title="e-OIDC",
            service_account=("service-account-123", "s3rv1c3-6cc0unt-123"),
        )
        backend_config = OpenEoBackendConfig(
            id="_get_api_with_client_mapping",
            oidc_providers=[provider],
            oidc_token_introspection=oidc_token_introspection,
            oidc_user_map=oidc_client_user_map or {},
        )
        backend_implementation = DummyBackendImplementation(config=backend_config)
        flask_app = build_app(
            backend_implementation=backend_implementation,
            # error_handling=False,
        )
        flask_app.config.from_mapping(TEST_APP_CONFIG)

        auth_handler = flask_app.extensions["auth_handler"]

        @flask_app.route(f"/openeo/<version>/dump-user-internal-auth-data", methods=["GET"])
        @auth_handler.requires_bearer_auth
        def dump_user_internal_auth_data(user: User):
            return flask.jsonify(user.internal_auth_data)

        client = flask_app.test_client()
        return ApiTester(api_version=api_version, client=client, data_root=TEST_DATA_ROOT)

    @pytest.mark.parametrize(
        ["oidc_token_introspection", "oidc_client_user_map", "access_token", "expected"],
        [
            (False, {}, "cust0m.cl13nt.j0", "s3rv1c36cc-0fj0hn"),
            (False, {("eoidc", "s3rv1c36cc-0fj0hn"): {"user_id": "john"}}, "cust0m.cl13nt.j0", "s3rv1c36cc-0fj0hn"),
            (
                True,
                {},
                "cust0m.cl13nt.j0",
                AccessTokenException("Client credentials access token without user mapping: sub='s3rv1c36cc-0fj0hn'."),
            ),
            (True, {("eoidc", "s3rv1c36cc-0fj0hn"): {"user_id": "john"}}, "cust0m.cl13nt.j0", "s3rv1c36cc-0fj0hn"),
            (
                True,
                {("eoidc", "s3rv1c36cc-0fj0hn"): {"user_id": "john"}},
                "cust0m.cl13nt.4l",
                AccessTokenException("Client credentials access token without user mapping: sub='s3rv1c36cc-0f6l1c3'."),
            ),
            (True, {("eoidc", "s3rv1c36cc-0f6l1c3"): {"user_id": "Alice"}}, "cust0m.cl13nt.4l", "s3rv1c36cc-0f6l1c3"),
        ],
    )
    def test_oidc_client_to_user_mapping(
        self, oidc_provider, oidc_token_introspection, oidc_client_user_map, access_token, expected
    ):
        api = self._get_api_with_advanced_token_handling(
            oidc_token_introspection=oidc_token_introspection, oidc_client_user_map=oidc_client_user_map
        )
        headers = {"Authorization": f"Bearer oidc/eoidc/{access_token}"}
        response = api.get("/me", headers=headers)
        if isinstance(expected, str):
            assert response.assert_status_code(200).json == DictSubSet({"user_id": expected})
        elif isinstance(expected, OpenEOApiException):
            assert response.assert_error(expected.status_code, expected.code, message=expected.message)
        else:
            raise ValueError(expected)

    @pytest.mark.parametrize(
        ["oidc_token_introspection", "access_token", "expected"],
        [
            (
                False,
                "j0hn",
                DictSubSet(
                    {
                        "access_token": "j0hn",
                        "authentication_method": "OIDC",
                        "oidc_issuer": "https://eoidc.test",
                        "oidc_provider_id": "eoidc",
                        "oidc_token_sub": "john",
                    }
                ),
            ),
            (
                True,
                "j0hn",
                DictSubSet(
                    {
                        "access_token": "j0hn",
                        "authentication_method": "OIDC",
                        "oidc_access_token_introspection": {
                            "active": True,
                            "iss": "https://eoidc.test",
                            "scope": "openid",
                            "sub": "john",
                            "typ": "Bearer",
                        },
                        "oidc_issuer": "https://eoidc.test",
                        "oidc_provider_id": "eoidc",
                        "oidc_token_sub": "john",
                    }
                ),
            ),
        ],
    )
    def test_internal_auth_data(self, oidc_provider, oidc_token_introspection, access_token, expected):
        api = self._get_api_with_advanced_token_handling(oidc_token_introspection=oidc_token_introspection)
        headers = {"Authorization": f"Bearer oidc/eoidc/{access_token}"}
        response = api.get("/dump-user-internal-auth-data", headers=headers)
        data = response.assert_status_code(200).json
        assert data == expected

    @pytest.mark.parametrize(
        ["access_token", "expected"],
        [
            (
                "4l1c3",
                DictSubSet(
                    {
                        "oidc_access_token_introspection": {
                            "sub": "Alice",
                            "active": True,
                            "scope": "openid",
                            "iss": "https://eoidc.test",
                        }
                    }
                ),
            ),
            ("4l1c3.old", AccessTokenException("Access token not active.")),
        ],
    )
    def test_token_introspection_active(self, oidc_provider, access_token, expected):
        api = self._get_api_with_advanced_token_handling(oidc_token_introspection=True)
        headers = {"Authorization": f"Bearer oidc/eoidc/{access_token}"}
        response = api.get("/dump-user-internal-auth-data", headers=headers)
        if isinstance(expected, OpenEOApiException):
            response.assert_error(status_code=expected.status_code, error_code=expected.code, message=expected.message)
        else:
            assert response.assert_status_code(200).json == expected


class TestLogging:
    def test_user_id_logging(self, api, oidc_provider):
        with enhanced_logging(json=True, context=LOGGING_CONTEXT_FLASK) as logs:
            # Make request that requires auth (so that we have a user) and fails (so that we have a log to look at)
            resp = api.post("/result", json={"broken": "yezz"}, headers={"Authorization": "Bearer oidc/eoidc/b0b"})
            resp.assert_error(400, "ProcessGraphMissing")

        logs = [l for l in logs.getvalue().strip().split("\n")]
        logs = [json.loads(l) for l in logs]
        error = next(l for l in logs if "ProcessGraphMissing" in l["message"])

        assert error["user_id"] == "b0b1b08571101437a2"
        assert error["req_id"] == "123-456"


class TestCollections:
    def test_normalize_collection_metadata_no_id(self, caplog):
        with pytest.raises(KeyError):
            _normalize_collection_metadata({"foo": "bar"}, api_version=ComparableVersion("1.0.0"))
        errors = [r.getMessage() for r in caplog.records if r.levelno == logging.ERROR]
        assert any("should have 'id' field" in m for m in errors)

    def test_normalize_collection_metadata_minimal_100(self, caplog):
        assert _normalize_collection_metadata({"id": "foobar"}, api_version=ComparableVersion("1.0.0")) == {
            "id": "foobar",
            "stac_version": "0.9.0",
            "stac_extensions": [
                "https://stac-extensions.github.io/datacube/v2.2.0/schema.json",
                "https://stac-extensions.github.io/eo/v1.1.0/schema.json",
            ],
            "description": "foobar",
            "extent": {"spatial": {"bbox": [[0, 0, 0, 0]]}, "temporal": {"interval": [[None, None]]}},
            "license": "proprietary",
            "links": [],
        }
        warnings = set(r.getMessage() for r in caplog.records if r.levelno == logging.WARN)
        assert warnings == {"Collection 'foobar' metadata does not have field 'extent'."}

    def test_normalize_collection_metadata_minimal_full_100(self, caplog):
        assert _normalize_collection_metadata({"id": "foobar"}, api_version=ComparableVersion("1.0.0"), full=True) == {
            "id": "foobar",
            "stac_version": "0.9.0",
            "stac_extensions": [
                "https://stac-extensions.github.io/datacube/v2.2.0/schema.json",
                "https://stac-extensions.github.io/eo/v1.1.0/schema.json",
            ],
            "description": "foobar",
            "extent": {"spatial": {"bbox": [[0, 0, 0, 0]]}, "temporal": {"interval": [[None, None]]}},
            "license": "proprietary",
            "cube:dimensions": {},
            "summaries": {},
            "links": [],
        }
        warnings = set(r.getMessage() for r in caplog.records if r.levelno == logging.WARN)
        assert warnings == {
            "Collection 'foobar' metadata does not have field 'cube:dimensions'.",
            "Collection 'foobar' metadata does not have field 'extent'.",
            "Collection 'foobar' metadata does not have field 'summaries'.",
        }

    def test_normalize_collection_metadata_cube_dimensions_extent_full_100(self, caplog):
        metadata = {
            "id": "foobar",
            "extent": {"spatial": {"bbox": [[-180, -56, 180, 83]]}, "temporal": {"interval": [["2015-07-06", None]]}},
            "cube:dimensions": {
                "x": {"type": "spatial", "axis": "x"},
                "y": {"type": "spatial", "axis": "y"},
                "t": {"type": "temporal"},
            },
        }
        assert _normalize_collection_metadata(metadata, api_version=ComparableVersion("1.0.0"), full=True) == {
            "id": "foobar",
            "stac_version": "0.9.0",
            "stac_extensions": [
                "https://stac-extensions.github.io/datacube/v2.2.0/schema.json",
                "https://stac-extensions.github.io/eo/v1.1.0/schema.json",
            ],
            "description": "foobar",
            "extent": {
                "spatial": {"bbox": [[-180, -56, 180, 83]]},
                "temporal": {"interval": [["2015-07-06T00:00:00Z", None]]},
            },
            "license": "proprietary",
            "cube:dimensions": {
                "x": {"type": "spatial", "axis": "x", "extent": [-180, 180]},
                "y": {"type": "spatial", "axis": "y", "extent": [-56, 83]},
                "t": {"type": "temporal", "extent": ["2015-07-06T00:00:00Z", None]},
            },
            "summaries": {},
            "links": [],
        }

    def test_normalize_collection_metadata_dimensions_and_bands_100(self, caplog):
        metadata = {
            "id": "foobar",
            "properties": {
                "cube:dimensions": {"x": {"type": "spatial"}, "b": {"type": "bands", "values": ["B02", "B03"]}},
                "eo:bands": [{"name": "B02"}, {"name": "B03"}],
            },
        }
        res = _normalize_collection_metadata(metadata, api_version=ComparableVersion("1.0.0"), full=True)
        assert res["cube:dimensions"] == {"x": {"type": "spatial"}, "b": {"type": "bands", "values": ["B02", "B03"]}}
        assert res["summaries"]["eo:bands"] == [{"name": "B02"}, {"name": "B03"}]

    def test_normalize_collection_metadata_bands_stac110(self, caplog):
        """Test normalization of legacy "eo:bands" metadata to common "bands" metadata"""
        metadata = {
            "id": "foobar",
            "summaries": {
                "eo:bands": [
                    {"name": "B02", "common_name": "blue", "center_wavelength": 0.47},
                    {"name": "B03", "common_name": "green", "center_wavelength": 0.56},
                ],
            },
        }
        res = _normalize_collection_metadata(metadata, api_version=ComparableVersion("1.0.0"), full=True)
        assert res == dirty_equals.IsPartialDict(
            id="foobar",
            stac_version="0.9.0",  # TODO #363
            stac_extensions=dirty_equals.Contains(
                "https://stac-extensions.github.io/eo/v1.1.0/schema.json",
            ),
            summaries={
                "eo:bands": [
                    {"name": "B02", "common_name": "blue", "center_wavelength": 0.47},
                    {"name": "B03", "common_name": "green", "center_wavelength": 0.56},
                ],
                "bands": [
                    {"name": "B02", "eo:common_name": "blue", "eo:center_wavelength": 0.47},
                    {"name": "B03", "eo:common_name": "green", "eo:center_wavelength": 0.56},
                ],
            },
        )

    def test_normalize_collection_metadata_datetime(self, caplog):
        metadata = {
            "id": "foobar",
            "extent": {
                "temporal": {
                    "interval": [["2009-08-07", "2009-10-11"], ["2011-12-13 14:15:16", None]],
                }
            },
        }
        res = _normalize_collection_metadata(metadata, api_version=ComparableVersion("1.0.0"), full=True)
        assert res["extent"]["temporal"]["interval"] == [
            ["2009-08-07T00:00:00Z", "2009-10-11T00:00:00Z"],
            ["2011-12-13T14:15:16Z", None],
        ]

    def test_collections(self, api):
        resp = api.get("/collections").assert_status_code(200).json
        assert "links" in resp
        assert "collections" in resp
        assert "S2_FAPAR_CLOUDCOVER" in [c["id"] for c in resp["collections"]]
        assert "S2_FOOBAR" in [c["id"] for c in resp["collections"]]
        for collection in resp["collections"]:
            assert "id" in collection
            assert "stac_version" in collection
            assert "description" in collection
            assert "license" in collection
            assert "extent" in collection
            assert "links" in collection

    @pytest.mark.parametrize("backend_config_overrides", [{"collection_exclusion_list": {"1.0.0": ["S2_FOOBAR"]}}])
    def test_collections_exclusion(self, api, backend_config_overrides):
        resp = api.get("/collections").assert_status_code(200).json
        ids = [c["id"] for c in resp["collections"]]
        if ComparableVersion(api.api_version) == "1.0.0":
            assert "S2_FOOBAR" not in ids
        else:
            assert "S2_FOOBAR" in ids

    def test_collections_caching(self, api):
        resp = api.get("/collections").assert_status_code(200)
        assert resp.headers["Cache-Control"] == "max-age=900, public"

    def test_strip_private_fields(self, api):
        assert "_private" in dummy_backend.DummyCatalog().get_collection_metadata("S2_FOOBAR")
        # All metadata
        collections = api.get("/collections").assert_status_code(200).json["collections"]
        (metadata,) = (c for c in collections if c["id"] == "S2_FOOBAR")
        assert "_private" not in metadata
        # Single collection metadata
        metadata = api.get("/collections/S2_FOOBAR").assert_status_code(200).json
        assert "_private" not in metadata

    def test_collection_full_metadata_invalid_collection(self, api):
        error = api.get("/collections/FOOBOO").assert_error(404, "CollectionNotFound").json
        assert error["message"] == "Collection 'FOOBOO' does not exist."

    def test_collection_full_metadata(self, api, api_version):
        collection = api.get("/collections/S2_FOOBAR").assert_status_code(200).json
        assert collection["id"] == "S2_FOOBAR"
        assert collection["description"] == "S2_FOOBAR"
        assert collection["license"] == "free"
        cube_dimensions = {
            "x": {"extent": [2.5, 6.2], "reference_system": CRS_UTM, "step": 10, "type": "spatial"},
            "y": {"extent": [49.5, 51.5], "reference_system": CRS_UTM, "step": 10, "type": "spatial"},
            "t": {"type": "temporal", "extent": ["2019-01-01", None]},
            "bands": {"type": "bands", "values": ["B02", "B03", "B04", "B08"]},
        }
        eo_bands = [
            {"name": "B02", "common_name": "blue"},
            {"name": "B03", "common_name": "green"},
            {"name": "B04", "common_name": "red"},
            {"name": "B08", "common_name": "nir"},
        ]
        if api.api_version_compare.at_least("1.0.0"):
            assert collection["stac_version"] == "0.9.0"
            assert collection["cube:dimensions"] == cube_dimensions
            assert collection["summaries"]["eo:bands"] == eo_bands
            assert collection["extent"]["spatial"] == {"bbox": [[2.5, 49.5, 6.2, 51.5]]}
            assert collection["extent"]["temporal"] == {"interval": [["2019-01-01T00:00:00Z", None]]}
        else:
            assert collection["stac_version"] == "0.6.2"
            assert collection["properties"]["cube:dimensions"] == cube_dimensions
            assert collection["properties"]["eo:bands"] == eo_bands
            assert collection["extent"] == {
                "spatial": [2.5, 49.5, 6.2, 51.5],
                "temporal": ["2019-01-01T00:00:00Z", None],
            }

        assert collection["links"] == [
            {"rel": "root", "href": f"http://oeo.net/openeo/{api_version}/collections"},
            {"rel": "parent", "href": f"http://oeo.net/openeo/{api_version}/collections"},
            {"rel": "self", "href": f"http://oeo.net/openeo/{api_version}/collections/S2_FOOBAR"},
        ]

    @pytest.mark.parametrize(
        ["orig", "expected"],
        [
            (
                [],
                lambda api_version: [
                    {"rel": "root", "href": f"http://oeo.net/openeo/{api_version}/collections"},
                    {"rel": "parent", "href": f"http://oeo.net/openeo/{api_version}/collections"},
                    {"rel": "self", "href": f"http://oeo.net/openeo/{api_version}/collections/S2_WITH_LINKS"},
                ],
            ),
            (
                [
                    {"rel": "root", "href": "https://s2.test/foobar"},
                    {"rel": "about", "href": "https://s2.test/about"},
                ],
                lambda api_version: [
                    {"rel": "root", "href": "https://s2.test/foobar"},
                    {"rel": "about", "href": "https://s2.test/about"},
                    {"rel": "parent", "href": f"http://oeo.net/openeo/{api_version}/collections"},
                    {"rel": "self", "href": f"http://oeo.net/openeo/{api_version}/collections/S2_WITH_LINKS"},
                ],
            ),
            (
                [
                    {"rel": "root", "href": "https://s2.test/foobar"},
                    {"rel": "parent", "href": "https://s2.test/about"},
                    {"rel": "self", "href": "https://s2.test/s2"},
                ],
                lambda api_version: [
                    {"rel": "root", "href": "https://s2.test/foobar"},
                    {"rel": "parent", "href": "https://s2.test/about"},
                    {"rel": "self", "href": "https://s2.test/s2"},
                ],
            ),
        ],
    )
    def test_collection_full_metadata_links(self, api, api_version, backend_implementation, orig, expected):
        extra_collections = {
            "S2_WITH_LINKS": {
                "id": "S2_WITH_LINKS",
                "links": orig,
            }
        }
        with backend_implementation.catalog.patch_collections(extra_collections):
            collection = api.get("/collections/S2_WITH_LINKS").assert_status_code(200).json
        assert collection["id"] == "S2_WITH_LINKS"
        assert collection["links"] == expected(api_version)

    def test_collection_full_metadata_caching(self, api):
        resp = api.get("/collections/S2_FOOBAR").assert_status_code(200)
        assert resp.headers["Cache-Control"] == "max-age=900, public"

    def test_collection_full_metadata_invalid_caching(self, api):
        resp = api.get("/collections/FOOBOO").assert_error(404, "CollectionNotFound")
        assert "Cache-Control" not in resp.headers

    @pytest.mark.parametrize(
        ["backend_config_overrides", "expected_present", "expected_absent"],
        [
            (
                {},
                {"S2_FOOBAR", "S2_FAPAR_CLOUDCOVER", "SENTINEL1_GRD"},
                set(),
            ),
            (
                {"collection_exclusion_list": {"1.2.0": []}},
                {"S2_FOOBAR", "S2_FAPAR_CLOUDCOVER", "SENTINEL1_GRD"},
                set(),
            ),
            (
                {"collection_exclusion_list": {"1.2.0": ["S2_FOOBAR"]}},
                {"S2_FAPAR_CLOUDCOVER", "SENTINEL1_GRD"},
                {"S2_FOOBAR"},
            ),
        ],
    )
    def test_collection_exclusion_list(self, api120, expected_present, expected_absent):
        resp = api120.get("/collections").assert_status_code(200)
        collection_ids = set(c["id"] for c in resp.json["collections"])
        assert expected_present.issubset(collection_ids)
        assert not expected_absent.intersection(collection_ids)


class TestBatchJobs:
    AUTH_HEADER = TEST_USER_AUTH_HEADER

    @staticmethod
    @contextmanager
    def _fresh_job_registry(next_job_id="job-1234", output_root: Optional[Path] = None, jobs: Optional[dict] = None):
        """Set up a fresh job registry and predefine next job id"""

        with ExitStack() as exit_stack:
            # Conditional setup of some mock contexts
            if next_job_id:
                exit_stack.enter_context(
                    mock.patch.object(dummy_backend.DummyBatchJobs, "generate_job_id", return_value=next_job_id)
                )
            if output_root:
                exit_stack.enter_context(
                    mock.patch.object(dummy_backend.DummyBatchJobs, "_output_root", return_value=output_root)
                )

            dummy_backend.DummyBatchJobs._job_registry = {
                (TEST_USER, "07024ee9-7847-4b8a-b260-6c879a2b3cdc"): BatchJobMetadata(
                    id="07024ee9-7847-4b8a-b260-6c879a2b3cdc",
                    status="running",
                    process={"process_graph": {"foo": {"process_id": "foo", "arguments": {}}}},
                    created=datetime(2017, 1, 1, 9, 32, 12),
                    started=datetime(2017, 1, 1, 12, 0, 0),
                ),
                (TEST_USER, "53c71345-09b4-46b4-b6b0-03fd6fe1f199"): BatchJobMetadata(
                    id="53c71345-09b4-46b4-b6b0-03fd6fe1f199",
                    title="Your title here.",
                    description="Your description here.",
                    status="finished",
                    progress=100,
                    process={"process_graph": {"foo": {"process_id": "foo", "arguments": {}}}},
                    created=datetime(2020, 6, 11, 11, 51, 29),
                    updated=datetime(2020, 6, 11, 11, 55, 15),
                    started=datetime(2020, 6, 11, 11, 55, 9),
                    finished=datetime(2020, 6, 11, 11, 55, 15),
                    memory_time_megabyte=timedelta(seconds=18704944),
                    cpu_time=timedelta(seconds=1621),
                    geometry={
                        "type": "Polygon",
                        "coordinates": [[[-180, -90], [180, -90], [180, 90], [-180, 90], [-180, -90]]],
                    },
                    bbox=[-180, -90, 180, 90],
                    start_datetime=datetime(1981, 4, 24, 3, 0, 0),
                    end_datetime=datetime(1981, 4, 24, 3, 0, 0),
                    instruments=["MSI"],
                    epsg=4326,
                    plan="some_plan",
                    costs=1.23,
                    budget=4.56,
                    proj_shape=[300, 600],
                ),
                (TEST_USER, "j-2406047c20fc4966ab637d387502728f"): BatchJobMetadata(
                    id="j-2406047c20fc4966ab637d387502728f",
                    status="finished",
                    created=datetime(2024, 6, 4, 14, 20, 23),
                    bbox=[2.70964374625748, 51.00377983772219, 2.777548414187305, 51.10589339112414],
                    start_datetime=datetime(2020, 1, 1, 0, 0, 0),
                    end_datetime=datetime(2020, 3, 15, 0, 0, 0),
                ),
                (TEST_USER, "j-24083059866540a38cab32b028be0ab5"): BatchJobMetadata(
                    id="j-24083059866540a38cab32b028be0ab5",
                    status="finished",
                    created=datetime(2024, 8, 30, 12, 16, 34),
                    bbox=[34.456156, -0.910085, 34.796396, -0.345477],
                    start_datetime=None,
                    end_datetime=None,
                ),
                (TEST_USER, "j-24111211111111111111111111111111"): BatchJobMetadata(
                    id="j-24111211111111111111111111111111",
                    status="finished",
                    created=datetime(2024, 11, 12, 12, 16, 34),
                    bbox=[34.456156, -0.910085, 34.796396, -0.345477],
                    start_datetime=None,
                    end_datetime=None,
                ),
            }
            dummy_backend.DummyBatchJobs._job_result_registry = {}

            if jobs:
                for job_id, job_settings in jobs.items():
                    key = (job_settings.get("user", TEST_USER), job_id)
                    dummy_backend.DummyBatchJobs._job_registry[key] = BatchJobMetadata(
                        id=job_id,
                        status=job_settings.get("status", "running"),
                        process={"process_graph": {"foo": {"process_id": "foo", "arguments": {}}}},
                        created=datetime(2017, 1, 1, 9, 32, 12),
                    )
            yield dummy_backend.DummyBatchJobs._job_registry

    @time_machine.travel("2024-01-02T13:14:15Z", tick=False)
    def test_create_job_100(self, api100):
        with self._fresh_job_registry(next_job_id="job-245"):
            resp = api100.post(
                "/jobs",
                headers=self.AUTH_HEADER,
                json={
                    "process": {
                        "process_graph": {"foo": {"process_id": "foo", "arguments": {}}},
                        "summary": "my foo job",
                    },
                    "title": "Foo job",
                    "description": "Run the `foo` process!",
                },
            ).assert_status_code(201)
        assert resp.headers["Location"] == "http://oeo.net/openeo/1.0.0/jobs/job-245"
        assert resp.headers["OpenEO-Identifier"] == "job-245"
        job_info = dummy_backend.DummyBatchJobs._job_registry[TEST_USER, "job-245"]
        assert job_info.id == "job-245"
        assert job_info.process == {"process_graph": {"foo": {"process_id": "foo", "arguments": {}}}}
        assert job_info.status == "created"
        assert job_info.created == datetime(2024, 1, 2, 13, 14, 15, tzinfo=timezone.utc)
        assert job_info.job_options is None
        assert job_info.title == "Foo job"
        assert job_info.description == "Run the `foo` process!"

    @pytest.mark.parametrize(
        ["post_data", "expected_job_options"],
        [
            (
                # Under  "job_options" field
                {
                    "process": {"process_graph": {"foo": {"process_id": "foo", "arguments": {}}}},
                    "job_options": {
                        "driver-memory": "3g",
                        "executor-memory": "5g",
                    },
                },
                {"driver-memory": "3g", "executor-memory": "5g"},
            ),
            (
                # separate, top-level job options
                {
                    "process": {"process_graph": {"foo": {"process_id": "foo", "arguments": {}}}},
                    "driver-memory": "3g",
                    "executor-memory": "5g",
                },
                {"driver-memory": "3g", "executor-memory": "5g"},
            ),
        ],
    )
    def test_create_job_100_with_job_options(self, api100, post_data, expected_job_options):
        with self._fresh_job_registry(next_job_id="job-256"):
            resp = api100.post(
                "/jobs",
                headers=self.AUTH_HEADER,
                json=post_data,
            ).assert_status_code(201)
        job_info = dummy_backend.DummyBatchJobs._job_registry[TEST_USER, "job-256"]
        assert job_info.job_options == expected_job_options

    @pytest.mark.parametrize(
        ["default_job_options", "given_job_options", "expected_job_options"],
        [
            (None, None, None),
            ({}, {}, {}),
            ({"cpu": "yellow"}, {}, {"cpu": "yellow"}),
            ({}, {"cpu": "yellow"}, {"cpu": "yellow"}),
            ({"cpu": "yellow"}, {"cpu": "blue"}, {"cpu": "blue"}),
            (
                {"memory": "2GB", "cpu": "yellow"},
                {"memory": "4GB", "queue": "fast"},
                {"cpu": "yellow", "memory": "4GB", "queue": "fast"},
            ),
        ],
    )
    def test_create_job_100_with_job_options_and_defaults_from_remote_process_definition(
        self, api100, requests_mock, default_job_options, given_job_options, expected_job_options
    ):
        process_definition = {
            "id": "add3",
            "process_graph": {
                "add": {"process_id": "add", "arguments": {"x": {"from_parameter": "x"}, "y": 3}, "result": True}
            },
            "parameters": [
                {"name": "x", "schema": {"type": "number"}},
            ],
            "returns": {"schema": {"type": "number"}},
        }
        if default_job_options is not None:
            process_definition["default_job_options"] = default_job_options
        requests_mock.get("https://share.test/add3.json", json=process_definition)

        pg = {
            "add12": {"process_id": "add", "arguments": {"x": 1, "y": 2}},
            "add3": {
                "process_id": "add3",
                "namespace": "https://share.test/add3.json",
                "arguments": {"x": {"from_node": "add12"}},
                "result": True,
            },
        }
        post_data = {
            "process": {"process_graph": pg},
        }
        if given_job_options is not None:
            post_data["job_options"] = given_job_options

        with self._fresh_job_registry(next_job_id="job-256"):
            resp = api100.post(
                "/jobs",
                headers=self.AUTH_HEADER,
                json=post_data,
            ).assert_status_code(201)

        job_info = dummy_backend.DummyBatchJobs._job_registry[TEST_USER, "job-256"]
        assert job_info.job_options == expected_job_options

    @time_machine.travel("2024-01-02T13:14:15Z")
    def test_create_job_get_metadata(self, api100):
        with self._fresh_job_registry(next_job_id="job-245"):
            resp = api100.post(
                "/jobs",
                headers=self.AUTH_HEADER,
                json={
                    "process": {"process_graph": {"foo": {"process_id": "foo", "arguments": {}}}},
                    "title": "Foo job",
                },
            ).assert_status_code(201)
            assert resp.headers["OpenEO-Identifier"] == "job-245"
            job_info = dummy_backend.DummyBatchJobs._job_registry[TEST_USER, "job-245"]
            assert job_info.id == "job-245"
            assert job_info.status == "created"

            resp = api100.get("/jobs/job-245", headers=self.AUTH_HEADER)
            assert resp.assert_status_code(200).json == {
                "created": "2024-01-02T13:14:15Z",
                "id": "job-245",
                "process": {"process_graph": {"foo": {"arguments": {}, "process_id": "foo"}}},
                "progress": 0,
                "status": "created",
                "title": "Foo job",
            }

    def test_start_job(self, api):
        with self._fresh_job_registry(next_job_id="job-267") as registry:
            api.post(
                "/jobs",
                headers=self.AUTH_HEADER,
                json=api.get_process_graph_dict(
                    {"foo": {"process_id": "foo", "arguments": {}}},
                ),
            ).assert_status_code(201)
            assert registry[TEST_USER, "job-267"].status == "created"
            api.post("/jobs/job-267/results", headers=self.AUTH_HEADER, json={}).assert_status_code(202)
            assert registry[TEST_USER, "job-267"].status == "running"

    @pytest.mark.parametrize(
        ["orig_status", "start"],
        [
            ("created", True),
            ("queued", False),
            ("running", False),
            ("finished", False),
            ("error", False),
            ("canceled", True),
        ],
    )
    def test_start_job_existing_status(self, api, orig_status, start):
        """Only really start jobs that are started (or canceled)"""
        with self._fresh_job_registry() as registry:
            registry[TEST_USER, "job-267"] = BatchJobMetadata(
                id="job-267", status=orig_status, created=datetime(2017, 1, 1, 9, 32, 12)
            )
            # Try to start job
            with mock.patch.object(dummy_backend.DummyBatchJobs, "start_job") as start_job:
                api.post("/jobs/job-267/results", headers=self.AUTH_HEADER, json={}).assert_status_code(202)
                assert start_job.call_count == (1 if start else 0)

    def test_start_job_invalid(self, api):
        resp = api.post("/jobs/deadbeef-f00/results", headers=self.AUTH_HEADER)
        resp.assert_error(404, "JobNotFound")
        assert resp.json["message"] == "The batch job 'deadbeef-f00' does not exist."

    def test_get_job_info_metrics_100(self, api100):
        resp = api100.get("/jobs/53c71345-09b4-46b4-b6b0-03fd6fe1f199", headers=self.AUTH_HEADER)
        assert resp.assert_status_code(200).json == {
            "id": "53c71345-09b4-46b4-b6b0-03fd6fe1f199",
            "title": "Your title here.",
            "description": "Your description here.",
            "process": {"process_graph": {"foo": {"process_id": "foo", "arguments": {}}}},
            "status": "finished",
            "progress": 100,
            "created": "2020-06-11T11:51:29Z",
            "updated": "2020-06-11T11:55:15Z",
            "plan": "some_plan",
            "costs": 1.23,
            "budget": 4.56,
            "usage": {
                "cpu": {"value": 1621, "unit": "cpu-seconds"},
                "duration": {"value": 6, "unit": "seconds"},
                "memory": {"value": 18704944, "unit": "mb-seconds"},
            },
        }

    def test_get_job_info_100(self, api100):
        with self._fresh_job_registry():
            resp = api100.get("/jobs/07024ee9-7847-4b8a-b260-6c879a2b3cdc", headers=self.AUTH_HEADER)
        assert resp.assert_status_code(200).json == {
            "id": "07024ee9-7847-4b8a-b260-6c879a2b3cdc",
            "status": "running",
            "created": "2017-01-01T09:32:12Z",
            "process": {"process_graph": {"foo": {"process_id": "foo", "arguments": {}}}},
        }

    def test_get_job_info_invalid(self, api):
        resp = api.get("/jobs/deadbeef-f00", headers=self.AUTH_HEADER).assert_error(404, "JobNotFound")
        assert resp.json["message"] == "The batch job 'deadbeef-f00' does not exist."

    @pytest.mark.parametrize("backend_config_overrides", [{"simple_job_progress_estimation": 600}])
    def test_get_job_info_simple_job_progress_estimation(self, api100, backend_config_overrides):
        with self._fresh_job_registry(), time_machine.travel(datetime(2017, 1, 1, 12, 5, 0)):
            resp = api100.get("/jobs/07024ee9-7847-4b8a-b260-6c879a2b3cdc", headers=self.AUTH_HEADER)
        assert resp.assert_status_code(200).json == {
            "id": "07024ee9-7847-4b8a-b260-6c879a2b3cdc",
            "status": "running",
            "progress": pytest.approx(33.33, abs=0.1),
            "created": "2017-01-01T09:32:12Z",
            "process": {"process_graph": {"foo": {"process_id": "foo", "arguments": {}}}},
        }

    def test_list_user_jobs_100(self, api100):
        with self._fresh_job_registry():
            resp = api100.get("/jobs", headers=self.AUTH_HEADER)
        assert resp.assert_status_code(200).json == {
            "jobs": [
                {
                    "id": "07024ee9-7847-4b8a-b260-6c879a2b3cdc",
                    "status": "running",
                    "created": "2017-01-01T09:32:12Z",
                },
                {
                    "id": "53c71345-09b4-46b4-b6b0-03fd6fe1f199",
                    "title": "Your title here.",
                    "description": "Your description here.",
                    "status": "finished",
                    "progress": 100,
                    "created": "2020-06-11T11:51:29Z",
                    "updated": "2020-06-11T11:55:15Z",
                    "plan": "some_plan",
                    "costs": 1.23,
                    "budget": 4.56,
                },
                {
                    "id": "j-2406047c20fc4966ab637d387502728f",
                    "status": "finished",
                    "progress": 100,
                    "created": "2024-06-04T14:20:23Z",
                },
                {
                    "id": "j-24083059866540a38cab32b028be0ab5",
                    "status": "finished",
                    "progress": 100,
                    "created": "2024-08-30T12:16:34Z",
                },
                {
                    "id": "j-24111211111111111111111111111111",
                    "status": "finished",
                    "progress": 100,
                    "created": "2024-11-12T12:16:34Z",
                },
            ],
            "links": [],
        }

    def test_list_user_jobs_100_extra(self, api100):
        """
        `get_user_jobs` returns a richer `dict` instead of just `List[BatchJobMetadata]`
        """

        def get_user_jobs(
            self,
            user_id: str,
            limit: Optional[int] = None,
            request_parameters: Optional[dict] = None,
        ):
            return {
                "jobs": [BatchJobMetadata(id="id-123", status="running", created=datetime(2017, 1, 1, 9, 32, 12))],
                "links": [{"rel": "info", "href": "https://info.test"}],
                "federation:missing": ["b4"],
                "something else": "ignore me",
            }

        with mock.patch.object(dummy_backend.DummyBatchJobs, "get_user_jobs", new=get_user_jobs):
            resp = api100.get("/jobs", headers=self.AUTH_HEADER)

        assert resp.assert_status_code(200).json == {
            "jobs": [
                {
                    "id": "id-123",
                    "status": "running",
                    "created": "2017-01-01T09:32:12Z",
                },
            ],
            "links": [{"rel": "info", "href": "https://info.test"}],
            "federation:missing": ["b4"],
        }

    def test_list_user_jobs_paging(self, api100):
        # Setup some jobs in registry
        dummy_backend.DummyBatchJobs._job_registry = {
            (TEST_USER, f"j-{x}{x}"): BatchJobMetadata(
                id=f"j-{x}{x}",
                status="created",
                created=datetime(2024, 12, x),
            )
            for x in [1, 2, 3, 4, 5, 6, 7, 8]
        }

        # Initial job listing with explicit limit (first page)
        resp = api100.get("/jobs?limit=3", headers=self.AUTH_HEADER)
        data = resp.assert_status_code(200).json
        expected_next_href = dirty_equals.IsStr(
            regex=re.escape("http://oeo.net/openeo/1.0.0/jobs?limit=3&search_after=") + "[a-zA-Z0-9_/-]+(%3D)*"
        )
        assert data == {
            "jobs": [
                dirty_equals.IsPartialDict(id="j-88", created="2024-12-08T00:00:00Z"),
                dirty_equals.IsPartialDict(id="j-77", created="2024-12-07T00:00:00Z"),
                dirty_equals.IsPartialDict(id="j-66", created="2024-12-06T00:00:00Z"),
            ],
            "links": [
                {"rel": "next", "href": expected_next_href},
            ],
        }

        # Follow link to second page (which links to third page)
        next_url = data["links"][0]["href"]
        resp = api100.get(path=api100.extract_path(next_url), headers=self.AUTH_HEADER)
        data = resp.assert_status_code(200).json
        assert data == {
            "jobs": [
                dirty_equals.IsPartialDict(id="j-55", created="2024-12-05T00:00:00Z"),
                dirty_equals.IsPartialDict(id="j-44", created="2024-12-04T00:00:00Z"),
                dirty_equals.IsPartialDict(id="j-33", created="2024-12-03T00:00:00Z"),
            ],
            "links": [
                {"rel": "next", "href": expected_next_href},
            ],
        }

        # Follow link to third page (which has no next link)
        next_url = data["links"][0]["href"]
        resp = api100.get(path=api100.extract_path(next_url), headers=self.AUTH_HEADER)
        data = resp.assert_status_code(200).json
        assert data == {
            "jobs": [
                dirty_equals.IsPartialDict(id="j-22", created="2024-12-02T00:00:00Z"),
                dirty_equals.IsPartialDict(id="j-11", created="2024-12-01T00:00:00Z"),
            ],
            "links": [],
        }

    def test_get_job_results_unfinished(self, api):
        with self._fresh_job_registry(next_job_id="job-345"):
            resp = api.get("/jobs/07024ee9-7847-4b8a-b260-6c879a2b3cdc/results", headers=self.AUTH_HEADER)
        resp.assert_error(400, "JobNotFinished")

    def test_get_job_results_unfinished_with_partial_explicitly_false(self, api):
        with self._fresh_job_registry(next_job_id="job-345"):
            resp = api.get("/jobs/07024ee9-7847-4b8a-b260-6c879a2b3cdc/results?partial=false", headers=self.AUTH_HEADER)
        resp.assert_error(400, "JobNotFinished")

    @pytest.mark.parametrize(
        ["job_status", "expected_openeo_status"],
        [
            ("running", "running"),
            ("created", "running"),
            ("queued", "running"),
            ("error", "error"),
            ("canceled", "canceled"),
        ],
    )
    def test_get_job_results_unfinished_with_partial_true(self, api, job_status, expected_openeo_status):
        job_id = "07024ee9-7847-4b8a-b260-6c879a2b3cdc"
        with self._fresh_job_registry(next_job_id="job-345"):
            dummy_backend.DummyBatchJobs._update_status(
                job_id="07024ee9-7847-4b8a-b260-6c879a2b3cdc", user_id=TEST_USER, status=job_status
            )
            resp: ApiResponse = api.get(f"/jobs/{job_id}/results?partial=true", headers=self.AUTH_HEADER)
        resp.assert_status_code(200)

        job_result = resp.json
        expected_canonical_url = f"http://oeo.net/openeo/{api.api_version}/jobs/{job_id}/results"
        assert job_result == DictSubSet(
            {
                "openeo:status": expected_openeo_status,
                "type": "Collection",
                "stac_version": "1.0.0",
                "id": job_id,
                "title": "Unfinished batch job {job_id}",
                "description": f"Results for batch job {job_id}",
                "license": "proprietary",
                "links": [
                    {
                        "rel": "canonical",
                        "href": expected_canonical_url,
                        "type": "application/json",
                    }
                ],
            }
        )

    def test_get_job_results_unfinished_with_partial_true_and_unsupported_jobstatus_raises_assertionerror(self, api):
        """Verify that we raise an error when the backend gives us a job status value that we don't support yet."""
        job_id = "07024ee9-7847-4b8a-b260-6c879a2b3cdc"
        with self._fresh_job_registry(next_job_id="job-345"):
            dummy_backend.DummyBatchJobs._update_status(
                job_id="07024ee9-7847-4b8a-b260-6c879a2b3cdc", user_id=TEST_USER, status="unsupported_status"
            )
            resp: ApiResponse = api.get(f"/jobs/{job_id}/results?partial=true", headers=self.AUTH_HEADER)

        resp.assert_status_code(500)
        assert resp.json["message"] == """Server error: AssertionError("unexpected job status: 'unsupported_status'")"""

    def test_get_job_results_100(self, api100):
        with self._fresh_job_registry(next_job_id="job-362"):
            dummy_backend.DummyBatchJobs._update_status(
                job_id="07024ee9-7847-4b8a-b260-6c879a2b3cdc", user_id=TEST_USER, status="finished"
            )
            resp = api100.get("/jobs/07024ee9-7847-4b8a-b260-6c879a2b3cdc/results", headers=self.AUTH_HEADER)
            assert resp.assert_status_code(200).json == {
                "assets": {
                    "output.tiff": {
                        "roles": ["data"],
                        "title": "output.tiff",
                        "href": "http://oeo.net/openeo/1.0.0/jobs/07024ee9-7847-4b8a-b260-6c879a2b3cdc/results/assets/output.tiff",
                        "type": "image/tiff; application=geotiff",
                        "eo:bands": [{"name": "NDVI", "center_wavelength": 1.23}],
                        "bands": [{"name": "NDVI", "eo:center_wavelength": 1.23}],
                    },
                    "output.nc": {
                        "href": "http://oeo.net/openeo/1.0.0/jobs/07024ee9-7847-4b8a-b260-6c879a2b3cdc/results/assets/output.nc",
                        "roles": ["data"],
                        "title": "output.nc",
                        "type": "application/x-netcdf",
                    },
                    "randomforest.model": {
                        "href": "http://oeo.net/openeo/1.0.0/jobs/07024ee9-7847-4b8a-b260-6c879a2b3cdc/results/assets/randomforest.model",
                        "roles": ["data"],
                        "title": "randomforest.model",
                        "type": "application/octet-stream",
                    },
                    "vectorcube.geojson": {
                        "href": "http://oeo.net/openeo/1.0.0/jobs/07024ee9-7847-4b8a-b260-6c879a2b3cdc/results/assets/vectorcube.geojson",
                        "roles": ["data"],
                        "title": "vectorcube.geojson",
                        "type": "application/geo+json",
                    },
                },
                "geometry": None,
                "id": "07024ee9-7847-4b8a-b260-6c879a2b3cdc",
                "links": [
                    {
                        "rel": "self",
                        "href": "http://oeo.net/openeo/1.0.0/jobs/07024ee9-7847-4b8a-b260-6c879a2b3cdc/results",
                        "type": "application/json",
                    },
                    {
                        "rel": "canonical",
                        "href": "http://oeo.net/openeo/1.0.0/jobs/07024ee9-7847-4b8a-b260-6c879a2b3cdc/results",
                        "type": "application/json",
                    },
                    {
                        "rel": "card4l-document",
                        "href": "http://ceos.org/ard/files/PFS/SR/v5.0/CARD4L_Product_Family_Specification_Surface_Reflectance-v5.0.pdf",
                        "type": "application/pdf",
                    },
                ],
                "properties": {
                    "created": "2017-01-01T09:32:12Z",
                    "datetime": None,
                    "card4l:processing_chain": {"process_graph": {"foo": {"process_id": "foo", "arguments": {}}}},
                    "card4l:specification": "SR",
                    "card4l:specification_version": "5.0",
                    "processing:facility": "Dummy openEO API",
                    "processing:software": "openeo-python-driver",
                },
                "providers": EXPECTED_PROVIDERS,
                "stac_extensions": [
                    "https://stac-extensions.github.io/processing/v1.1.0/schema.json",
                    "https://stac-extensions.github.io/card4l/v0.1.0/optical/schema.json",
                    "https://stac-extensions.github.io/file/v2.1.0/schema.json",
                    "https://stac-extensions.github.io/eo/v1.1.0/schema.json",
                ],
                "stac_version": "0.9.0",
                "type": "Feature",
                "openeo:status": "finished",
            }

            resp = api100.get("/jobs/53c71345-09b4-46b4-b6b0-03fd6fe1f199/results", headers=self.AUTH_HEADER)

            assert resp.assert_status_code(200).json == {
                "assets": {
                    "output.tiff": {
                        "roles": ["data"],
                        "title": "output.tiff",
                        "href": "http://oeo.net/openeo/1.0.0/jobs/53c71345-09b4-46b4-b6b0-03fd6fe1f199/results/assets/output.tiff",
                        "type": "image/tiff; application=geotiff",
                        "proj:epsg": 4326,
                        "proj:shape": [300, 600],
                        "eo:bands": [{"name": "NDVI", "center_wavelength": 1.23}],
                        "bands": [{"name": "NDVI", "eo:center_wavelength": 1.23}],
                    },
                    "output.nc": {
                        "href": "http://oeo.net/openeo/1.0.0/jobs/53c71345-09b4-46b4-b6b0-03fd6fe1f199/results/assets/output.nc",
                        "roles": ["data"],
                        "title": "output.nc",
                        "type": "application/x-netcdf",
                        "proj:epsg": 4326,
                        "proj:shape": [300, 600],
                    },
                    "randomforest.model": {
                        "href": "http://oeo.net/openeo/1.0.0/jobs/53c71345-09b4-46b4-b6b0-03fd6fe1f199/results/assets/randomforest.model",
                        "roles": ["data"],
                        "title": "randomforest.model",
                        "type": "application/octet-stream",
                    },
                    "vectorcube.geojson": {
                        "href": "http://oeo.net/openeo/1.0.0/jobs/53c71345-09b4-46b4-b6b0-03fd6fe1f199/results/assets/vectorcube.geojson",
                        "roles": ["data"],
                        "title": "vectorcube.geojson",
                        "type": "application/geo+json",
                        "proj:epsg": 4326,
                        "proj:shape": [300, 600],
                    },
                },
                "geometry": {
                    "type": "Polygon",
                    "coordinates": [[[-180, -90], [180, -90], [180, 90], [-180, 90], [-180, -90]]],
                },
                "bbox": [-180, -90, 180, 90],
                "id": "53c71345-09b4-46b4-b6b0-03fd6fe1f199",
                "links": [
                    {
                        "rel": "self",
                        "href": "http://oeo.net/openeo/1.0.0/jobs/53c71345-09b4-46b4-b6b0-03fd6fe1f199/results",
                        "type": "application/json",
                    },
                    {
                        "rel": "canonical",
                        "href": "http://oeo.net/openeo/1.0.0/jobs/53c71345-09b4-46b4-b6b0-03fd6fe1f199/results",
                        "type": "application/json",
                    },
                    {
                        "rel": "card4l-document",
                        "href": "http://ceos.org/ard/files/PFS/SR/v5.0/CARD4L_Product_Family_Specification_Surface_Reflectance-v5.0.pdf",
                        "type": "application/pdf",
                    },
                ],
                "properties": {
                    "created": "2020-06-11T11:51:29Z",
                    "updated": "2020-06-11T11:55:15Z",
                    "datetime": "1981-04-24T03:00:00Z",
                    "title": "Your title here.",
                    "description": "Your description here.",
                    "instruments": ["MSI"],
                    "proj:epsg": 4326,
                    "proj:shape": [300, 600],
                    "card4l:processing_chain": {"process_graph": {"foo": {"process_id": "foo", "arguments": {}}}},
                    "card4l:specification": "SR",
                    "card4l:specification_version": "5.0",
                    "processing:facility": "Dummy openEO API",
                    "processing:software": "openeo-python-driver",
                },
                "providers": EXPECTED_PROVIDERS,
                "stac_extensions": [
                    "https://stac-extensions.github.io/processing/v1.1.0/schema.json",
                    "https://stac-extensions.github.io/card4l/v0.1.0/optical/schema.json",
                    "https://stac-extensions.github.io/file/v2.1.0/schema.json",
                    "https://stac-extensions.github.io/eo/v1.1.0/schema.json",
                    "https://stac-extensions.github.io/projection/v1.1.0/schema.json",
                ],
                "stac_version": "0.9.0",
                "type": "Feature",
                "openeo:status": "finished",
            }

    def test_get_job_results_110(self, api110):
        with self._fresh_job_registry(next_job_id="job-362"):
            dummy_backend.DummyBatchJobs._update_status(
                job_id="07024ee9-7847-4b8a-b260-6c879a2b3cdc", user_id=TEST_USER, status="finished"
            )
            resp = api110.get("/jobs/07024ee9-7847-4b8a-b260-6c879a2b3cdc/results", headers=self.AUTH_HEADER)

            assert resp.assert_status_code(200).json == {
                "description": "Results for batch job 07024ee9-7847-4b8a-b260-6c879a2b3cdc",
                "extent": {"spatial": {"bbox": [[-180, -90, 180, 90]]}, "temporal": {"interval": [[None, None]]}},
                "license": "proprietary",
                "summaries": {
                    "ml-model:architecture": ["random-forest"],
                    "ml-model:learning_approach": ["supervised"],
                    "ml-model:prediction_type": ["classification"],
                },
                "assets": {
                    "output.tiff": {
                        "roles": ["data"],
                        "title": "output.tiff",
                        "href": "http://oeo.net/openeo/1.1.0/jobs/07024ee9-7847-4b8a-b260-6c879a2b3cdc/results/assets/output.tiff",
                        "type": "image/tiff; application=geotiff",
                        "eo:bands": [{"name": "NDVI", "center_wavelength": 1.23}],
                        "bands": [{"name": "NDVI", "eo:center_wavelength": 1.23}],
                    },
                    "output.nc": {
                        "href": "http://oeo.net/openeo/1.1.0/jobs/07024ee9-7847-4b8a-b260-6c879a2b3cdc/results/assets/output.nc",
                        "roles": ["data"],
                        "title": "output.nc",
                        "type": "application/x-netcdf",
                    },
                    "randomforest.model": {
                        "href": "http://oeo.net/openeo/1.1.0/jobs/07024ee9-7847-4b8a-b260-6c879a2b3cdc/results/assets/randomforest.model",
                        "roles": ["data"],
                        "title": "randomforest.model",
                        "type": "application/octet-stream",
                    },
                    "vectorcube.geojson": {
                        "href": "http://oeo.net/openeo/1.1.0/jobs/07024ee9-7847-4b8a-b260-6c879a2b3cdc/results/assets/vectorcube.geojson",
                        "roles": ["data"],
                        "title": "vectorcube.geojson",
                        "type": "application/geo+json",
                    },
                },
                "id": "07024ee9-7847-4b8a-b260-6c879a2b3cdc",
                "links": [
                    {
                        "rel": "self",
                        "href": "http://oeo.net/openeo/1.1.0/jobs/07024ee9-7847-4b8a-b260-6c879a2b3cdc/results",
                        "type": "application/json",
                    },
                    {
                        "rel": "canonical",
                        "href": "http://oeo.net/openeo/1.1.0/jobs/07024ee9-7847-4b8a-b260-6c879a2b3cdc/results",
                        "type": "application/json",
                    },
                    {
                        "rel": "card4l-document",
                        "href": "http://ceos.org/ard/files/PFS/SR/v5.0/CARD4L_Product_Family_Specification_Surface_Reflectance-v5.0.pdf",
                        "type": "application/pdf",
                    },
                    {
                        "rel": "item",
                        "href": "http://oeo.net/openeo/1.1.0/jobs/07024ee9-7847-4b8a-b260-6c879a2b3cdc/results/items/output.tiff",
                        "type": "application/geo+json",
                    },
                    {
                        "rel": "item",
                        "href": "http://oeo.net/openeo/1.1.0/jobs/07024ee9-7847-4b8a-b260-6c879a2b3cdc/results/items/output.nc",
                        "type": "application/geo+json",
                    },
                    {
                        "rel": "item",
                        "href": "http://oeo.net/openeo/1.1.0/jobs/07024ee9-7847-4b8a-b260-6c879a2b3cdc/results/items/ml_model_metadata.json",
                        "type": "application/json",
                    },
                ],
                "providers": EXPECTED_PROVIDERS,
                "stac_extensions": [
                    "https://stac-extensions.github.io/eo/v1.1.0/schema.json",
                    "https://stac-extensions.github.io/file/v2.1.0/schema.json",
                    "https://stac-extensions.github.io/processing/v1.1.0/schema.json",
                    "https://stac-extensions.github.io/projection/v1.1.0/schema.json",
                    "https://stac-extensions.github.io/ml-model/v1.0.0/schema.json",
                ],
                "stac_version": "1.0.0",
                "type": "Collection",
                "openeo:status": "finished",
            }

            resp = api110.get("/jobs/53c71345-09b4-46b4-b6b0-03fd6fe1f199/results", headers=self.AUTH_HEADER)

            assert resp.assert_status_code(200).json == {
                "description": "Your description here.",
                "extent": {
                    "spatial": {"bbox": [[-180, -90, 180, 90]]},
                    "temporal": {"interval": [["1981-04-24T03:00:00Z", "1981-04-24T03:00:00Z"]]},
                },
                "license": "proprietary",
                "assets": {
                    "output.tiff": {
                        "roles": ["data"],
                        "title": "output.tiff",
                        "href": "http://oeo.net/openeo/1.1.0/jobs/53c71345-09b4-46b4-b6b0-03fd6fe1f199/results/assets/output.tiff",
                        "type": "image/tiff; application=geotiff",
                        "proj:epsg": 4326,
                        "proj:shape": [300, 600],
                        "eo:bands": [{"name": "NDVI", "center_wavelength": 1.23}],
                        "bands": [{"name": "NDVI", "eo:center_wavelength": 1.23}],
                    },
                    "output.nc": {
                        "href": "http://oeo.net/openeo/1.1.0/jobs/53c71345-09b4-46b4-b6b0-03fd6fe1f199/results/assets/output.nc",
                        "roles": ["data"],
                        "title": "output.nc",
                        "type": "application/x-netcdf",
                        "proj:epsg": 4326,
                        "proj:shape": [300, 600],
                    },
                    "randomforest.model": {
                        "href": "http://oeo.net/openeo/1.1.0/jobs/53c71345-09b4-46b4-b6b0-03fd6fe1f199/results/assets/randomforest.model",
                        "roles": ["data"],
                        "title": "randomforest.model",
                        "type": "application/octet-stream",
                    },
                    "vectorcube.geojson": {
                        "href": "http://oeo.net/openeo/1.1.0/jobs/53c71345-09b4-46b4-b6b0-03fd6fe1f199/results/assets/vectorcube.geojson",
                        "proj:epsg": 4326,
                        "proj:shape": [300, 600],
                        "roles": ["data"],
                        "title": "vectorcube.geojson",
                        "type": "application/geo+json",
                    },
                },
                "id": "53c71345-09b4-46b4-b6b0-03fd6fe1f199",
                "links": [
                    {
                        "rel": "self",
                        "href": "http://oeo.net/openeo/1.1.0/jobs/53c71345-09b4-46b4-b6b0-03fd6fe1f199/results",
                        "type": "application/json",
                    },
                    {
                        "rel": "canonical",
                        "href": "http://oeo.net/openeo/1.1.0/jobs/53c71345-09b4-46b4-b6b0-03fd6fe1f199/results",
                        "type": "application/json",
                    },
                    {
                        "rel": "card4l-document",
                        "href": "http://ceos.org/ard/files/PFS/SR/v5.0/CARD4L_Product_Family_Specification_Surface_Reflectance-v5.0.pdf",
                        "type": "application/pdf",
                    },
                    {
                        "href": "http://oeo.net/openeo/1.1.0/jobs/53c71345-09b4-46b4-b6b0-03fd6fe1f199/results/items/output.tiff",
                        "rel": "item",
                        "type": "application/geo+json",
                    },
                    {
                        "rel": "item",
                        "href": "http://oeo.net/openeo/1.1.0/jobs/53c71345-09b4-46b4-b6b0-03fd6fe1f199/results/items/output.nc",
                        "type": "application/geo+json",
                    },
                    {
                        "href": "http://oeo.net/openeo/1.1.0/jobs/53c71345-09b4-46b4-b6b0-03fd6fe1f199/results/items/ml_model_metadata.json",
                        "rel": "item",
                        "type": "application/json",
                    },
                ],
                "providers": EXPECTED_PROVIDERS,
                "stac_extensions": [
                    "https://stac-extensions.github.io/eo/v1.1.0/schema.json",
                    "https://stac-extensions.github.io/file/v2.1.0/schema.json",
                    "https://stac-extensions.github.io/processing/v1.1.0/schema.json",
                    "https://stac-extensions.github.io/projection/v1.1.0/schema.json",
                    "https://stac-extensions.github.io/ml-model/v1.0.0/schema.json",
                ],
                "summaries": {
                    "instruments": ["MSI"],
                    "ml-model:architecture": ["random-forest"],
                    "ml-model:learning_approach": ["supervised"],
                    "ml-model:prediction_type": ["classification"],
                },
                "title": "Your title here.",
                "stac_version": "1.0.0",
                "type": "Collection",
                "openeo:status": "finished",
            }

            resp = api110.get("/jobs/j-2406047c20fc4966ab637d387502728f/results", headers=self.AUTH_HEADER)

            assert resp.assert_status_code(200).json == DictSubSet(
                {
                    "stac_version": "1.0.0",
                    "type": "Collection",
                    "id": "j-2406047c20fc4966ab637d387502728f",
                    "description": "Results for batch job j-2406047c20fc4966ab637d387502728f",
                    "license": "proprietary",
                    "extent": {
                        "spatial": {
                            "bbox": [[2.70964374625748, 51.00377983772219, 2.777548414187305, 51.10589339112414]]
                        },
                        "temporal": {"interval": [["2020-01-01T00:00:00Z", "2020-03-15T00:00:00Z"]]},
                    },
                    "assets": {
                        "timeseries.csv": {
                            "href": "http://oeo.net/openeo/1.1.0/jobs/j-2406047c20fc4966ab637d387502728f/results/assets/timeseries.csv",
                            "roles": ["data"],
                            "title": "timeseries.csv",
                            "type": "text/csv",
                            "eo:bands": [
                                {"name": "S2-L2A-EVI_t0"},
                                {"name": "S2-L2A-EVI_t1"},
                                {"name": "S2-L2A-EVI_t2"},
                            ],
                            "bands": [{"name": "S2-L2A-EVI_t0"}, {"name": "S2-L2A-EVI_t1"}, {"name": "S2-L2A-EVI_t2"}],
                        },
                        "timeseries.parquet": {
                            "href": "http://oeo.net/openeo/1.1.0/jobs/j-2406047c20fc4966ab637d387502728f/results/assets/timeseries.parquet",
                            "roles": ["data"],
                            "title": "timeseries.parquet",
                            "type": "application/parquet; profile=geo",
                            "eo:bands": [
                                {"name": "S2-L2A-EVI_t0"},
                                {"name": "S2-L2A-EVI_t1"},
                                {"name": "S2-L2A-EVI_t2"},
                            ],
                            "bands": [{"name": "S2-L2A-EVI_t0"}, {"name": "S2-L2A-EVI_t1"}, {"name": "S2-L2A-EVI_t2"}],
                        },
                    },
                    "links": [
                        {
                            "href": "http://oeo.net/openeo/1.1.0/jobs/j-2406047c20fc4966ab637d387502728f/results",
                            "rel": "self",
                            "type": "application/json",
                        },
                        {
                            "href": "http://oeo.net/openeo/1.1.0/jobs/j-2406047c20fc4966ab637d387502728f/results",
                            "rel": "canonical",
                            "type": "application/json",
                        },
                        {
                            "href": "http://ceos.org/ard/files/PFS/SR/v5.0/CARD4L_Product_Family_Specification_Surface_Reflectance-v5.0.pdf",
                            "rel": "card4l-document",
                            "type": "application/pdf",
                        },
                        {
                            "href": "http://oeo.net/openeo/1.1.0/jobs/j-2406047c20fc4966ab637d387502728f/results/items/timeseries.csv",
                            "rel": "item",
                            "type": "application/geo+json",
                        },
                        {
                            "href": "http://oeo.net/openeo/1.1.0/jobs/j-2406047c20fc4966ab637d387502728f/results/items/timeseries.parquet",
                            "rel": "item",
                            "type": "application/geo+json",
                        },
                    ],
                }
            )

    def test_get_job_results_public_href_asset_100(self, api, backend_implementation):
        import numpy as np

        results_data = {
            "output.tiff": {
                BatchJobs.ASSET_PUBLIC_HREF: "http://storage.test/r362/res.tiff?sgn=23432ldf348fl4r349",
                "type": "application/tiff",
                "nodata": np.nan,
            }
        }
        with self._fresh_job_registry(
            jobs={"07024ee9-7847-4b8a-b260-6c879a2b3cdc": {"status": "finished"}}
        ), mock.patch.object(backend_implementation.batch_jobs, "get_result_assets", return_value=results_data):
            resp = api.get("/jobs/07024ee9-7847-4b8a-b260-6c879a2b3cdc/results", headers=self.AUTH_HEADER)
        res = resp.assert_status_code(200).json
        assert res["assets"] == {
            "output.tiff": {
                "href": "http://storage.test/r362/res.tiff?sgn=23432ldf348fl4r349",
                "roles": ["data"],
                "title": "output.tiff",
                "type": "application/tiff",
            }
        }

    @pytest.mark.parametrize("backend_config_overrides", [{"url_signer": UrlSigner(secret="123&@#")}])
    def test_get_job_results_signed_100(self, api100, flask_app, backend_config_overrides):
        with self._fresh_job_registry():
            dummy_backend.DummyBatchJobs._update_status(
                job_id="07024ee9-7847-4b8a-b260-6c879a2b3cdc", user_id=TEST_USER, status="finished"
            )
            resp = api100.get("/jobs/07024ee9-7847-4b8a-b260-6c879a2b3cdc/results", headers=self.AUTH_HEADER)
            assert resp.assert_status_code(200).json == {
                "assets": {
                    "output.tiff": {
                        "roles": ["data"],
                        "title": "output.tiff",
                        "href": "http://oeo.net/openeo/1.0.0/jobs/07024ee9-7847-4b8a-b260-6c879a2b3cdc/results/assets/TXIuVGVzdA==/50afb0cad129e61d415278c4ffcd8a83/output.tiff",
                        "type": "image/tiff; application=geotiff",
                        "eo:bands": [{"name": "NDVI", "center_wavelength": 1.23}],
                        "bands": [{"name": "NDVI", "eo:center_wavelength": 1.23}],
                    },
                    "output.nc": {
                        "href": "http://oeo.net/openeo/1.0.0/jobs/07024ee9-7847-4b8a-b260-6c879a2b3cdc/results/assets/TXIuVGVzdA==/e28f17365e698783574dd313de0d64cd/output.nc",
                        "roles": ["data"],
                        "title": "output.nc",
                        "type": "application/x-netcdf",
                    },
                    "randomforest.model": {
                        "href": "http://oeo.net/openeo/1.0.0/jobs/07024ee9-7847-4b8a-b260-6c879a2b3cdc/results/assets/TXIuVGVzdA==/741cfd7379a9eda4bc1c8b0c5155bfe9/randomforest.model",
                        "roles": ["data"],
                        "title": "randomforest.model",
                        "type": "application/octet-stream",
                    },
                    "vectorcube.geojson": {
                        "href": "http://oeo.net/openeo/1.0.0/jobs/07024ee9-7847-4b8a-b260-6c879a2b3cdc/results/assets/TXIuVGVzdA==/03aa954288d152431cae6949810c330f/vectorcube.geojson",
                        "roles": ["data"],
                        "title": "vectorcube.geojson",
                        "type": "application/geo+json",
                    },
                },
                "geometry": None,
                "id": "07024ee9-7847-4b8a-b260-6c879a2b3cdc",
                "links": [
                    {
                        "rel": "self",
                        "href": "http://oeo.net/openeo/1.0.0/jobs/07024ee9-7847-4b8a-b260-6c879a2b3cdc/results",
                        "type": "application/json",
                    },
                    {
                        "rel": "canonical",
                        "href": "http://oeo.net/openeo/1.0.0/jobs/07024ee9-7847-4b8a-b260-6c879a2b3cdc/results/TXIuVGVzdA==/05cb8b78f20c68a5aa9eb05249928d24",
                        "type": "application/json",
                    },
                    {
                        "rel": "card4l-document",
                        "href": "http://ceos.org/ard/files/PFS/SR/v5.0/CARD4L_Product_Family_Specification_Surface_Reflectance-v5.0.pdf",
                        "type": "application/pdf",
                    },
                ],
                "properties": {
                    "created": "2017-01-01T09:32:12Z",
                    "datetime": None,
                    "card4l:processing_chain": {"process_graph": {"foo": {"process_id": "foo", "arguments": {}}}},
                    "card4l:specification": "SR",
                    "card4l:specification_version": "5.0",
                    "processing:facility": "Dummy openEO API",
                    "processing:software": "openeo-python-driver",
                },
                "providers": EXPECTED_PROVIDERS,
                "stac_extensions": [
                    "https://stac-extensions.github.io/processing/v1.1.0/schema.json",
                    "https://stac-extensions.github.io/card4l/v0.1.0/optical/schema.json",
                    "https://stac-extensions.github.io/file/v2.1.0/schema.json",
                    "https://stac-extensions.github.io/eo/v1.1.0/schema.json",
                ],
                "stac_version": "0.9.0",
                "type": "Feature",
                "openeo:status": "finished",
            }

    @pytest.mark.parametrize("backend_config_overrides", [{"url_signer": UrlSigner(secret="123&@#")}])
    def test_get_job_results_signed_100_unfinished_and_partial_false(self, api100, flask_app, backend_config_overrides):
        with self._fresh_job_registry():
            dummy_backend.DummyBatchJobs._update_status(
                job_id="07024ee9-7847-4b8a-b260-6c879a2b3cdc", user_id=TEST_USER, status="running"
            )
            resp = api100.get(
                "/jobs/07024ee9-7847-4b8a-b260-6c879a2b3cdc/results?partial=false", headers=self.AUTH_HEADER
            )
            resp.assert_error(400, "JobNotFinished")

    @pytest.mark.parametrize(
        ["backend_config_overrides", "job_status", "expected_openeo_status"],
        [
            [{"url_signer": UrlSigner(secret="123&@#")}, "running", "running"],
            [{"url_signer": UrlSigner(secret="123&@#")}, "error", "error"],
            [{"url_signer": UrlSigner(secret="123&@#")}, "canceled", "canceled"],
            [{"url_signer": UrlSigner(secret="123&@#")}, "queued", "running"],
            [{"url_signer": UrlSigner(secret="123&@#")}, "created", "running"],
        ],
    )
    def test_get_job_results_signed_100_unfinished_and_partial_true(
        self, api100, flask_app, backend_config_overrides, job_status, expected_openeo_status
    ):
        job_id = "07024ee9-7847-4b8a-b260-6c879a2b3cdc"
        with self._fresh_job_registry():
            dummy_backend.DummyBatchJobs._update_status(job_id=job_id, user_id=TEST_USER, status=job_status)
            resp = api100.get(f"/jobs/{job_id}/results?partial=true", headers=self.AUTH_HEADER)

            resp.assert_status_code(200)
            expected_canonical_url = f"http://oeo.net/openeo/1.0.0/jobs/{job_id}/results/TXIuVGVzdA==/05cb8b78f20c68a5aa9eb05249928d24?partial=true"
            assert resp.json == DictSubSet(
                {
                    "openeo:status": expected_openeo_status,
                    "type": "Collection",
                    "stac_version": "1.0.0",
                    "id": job_id,
                    "title": "Unfinished batch job {job_id}",
                    "description": f"Results for batch job {job_id}",
                    "license": "proprietary",
                    "links": [
                        {
                            "rel": "canonical",
                            "href": expected_canonical_url,
                            "type": "application/json",
                        }
                    ],
                }
            )

    @pytest.mark.parametrize(
        "backend_config_overrides",
        [
            {"asset_url": DummyDirectS3Assets(), "url_signer": UrlSigner(secret="123&@#")},
            {"url_signer": UrlSigner(secret="123&@#")},
        ],
    )
    def test_get_job_results_signed_110(self, api110, flask_app, backend_config_overrides):
        with self._fresh_job_registry():
            dummy_backend.DummyBatchJobs._update_status(
                job_id="07024ee9-7847-4b8a-b260-6c879a2b3cdc", user_id=TEST_USER, status="finished"
            )
            resp = api110.get("/jobs/07024ee9-7847-4b8a-b260-6c879a2b3cdc/results", headers=self.AUTH_HEADER)

            resp_data = resp.assert_status_code(200).json
            assert resp_data == {
                "description": "Results for batch job 07024ee9-7847-4b8a-b260-6c879a2b3cdc",
                "extent": {"spatial": {"bbox": [[-180, -90, 180, 90]]}, "temporal": {"interval": [[None, None]]}},
                "license": "proprietary",
                "summaries": {
                    "ml-model:architecture": ["random-forest"],
                    "ml-model:learning_approach": ["supervised"],
                    "ml-model:prediction_type": ["classification"],
                },
                "assets": {
                    "output.tiff": {
                        "roles": ["data"],
                        "title": "output.tiff",
                        "href": "http://oeo.net/openeo/1.1.0/jobs/07024ee9-7847-4b8a-b260-6c879a2b3cdc/results/assets/TXIuVGVzdA==/50afb0cad129e61d415278c4ffcd8a83/output.tiff",
                        "type": "image/tiff; application=geotiff",
                        "eo:bands": [{"name": "NDVI", "center_wavelength": 1.23}],
                        "bands": [{"name": "NDVI", "eo:center_wavelength": 1.23}],
                    },
                    "output.nc": {
                        "href": "http://oeo.net/openeo/1.1.0/jobs/07024ee9-7847-4b8a-b260-6c879a2b3cdc/results/assets/TXIuVGVzdA==/e28f17365e698783574dd313de0d64cd/output.nc",
                        "roles": ["data"],
                        "title": "output.nc",
                        "type": "application/x-netcdf",
                    },
                    "randomforest.model": {
                        "href": "http://oeo.net/openeo/1.1.0/jobs/07024ee9-7847-4b8a-b260-6c879a2b3cdc/results/assets/TXIuVGVzdA==/741cfd7379a9eda4bc1c8b0c5155bfe9/randomforest.model",
                        "roles": ["data"],
                        "title": "randomforest.model",
                        "type": "application/octet-stream",
                    },
                    "vectorcube.geojson": {
                        "href": "http://oeo.net/openeo/1.1.0/jobs/07024ee9-7847-4b8a-b260-6c879a2b3cdc/results/assets/TXIuVGVzdA==/03aa954288d152431cae6949810c330f/vectorcube.geojson",
                        "roles": ["data"],
                        "title": "vectorcube.geojson",
                        "type": "application/geo+json",
                    },
                },
                "id": "07024ee9-7847-4b8a-b260-6c879a2b3cdc",
                "links": [
                    {
                        "rel": "self",
                        "href": "http://oeo.net/openeo/1.1.0/jobs/07024ee9-7847-4b8a-b260-6c879a2b3cdc/results",
                        "type": "application/json",
                    },
                    {
                        "rel": "canonical",
                        "href": "http://oeo.net/openeo/1.1.0/jobs/07024ee9-7847-4b8a-b260-6c879a2b3cdc/results/TXIuVGVzdA==/05cb8b78f20c68a5aa9eb05249928d24",
                        "type": "application/json",
                    },
                    {
                        "rel": "card4l-document",
                        "href": "http://ceos.org/ard/files/PFS/SR/v5.0/CARD4L_Product_Family_Specification_Surface_Reflectance-v5.0.pdf",
                        "type": "application/pdf",
                    },
                    {
                        "rel": "item",
                        "href": "http://oeo.net/openeo/1.1.0/jobs/07024ee9-7847-4b8a-b260-6c879a2b3cdc/results/items/TXIuVGVzdA==/50afb0cad129e61d415278c4ffcd8a83/output.tiff",
                        "type": "application/geo+json",
                    },
                    {
                        "rel": "item",
                        "href": "http://oeo.net/openeo/1.1.0/jobs/07024ee9-7847-4b8a-b260-6c879a2b3cdc/results/items/TXIuVGVzdA==/e28f17365e698783574dd313de0d64cd/output.nc",
                        "type": "application/geo+json",
                    },
                    {
                        "rel": "item",
                        "href": "http://oeo.net/openeo/1.1.0/jobs/07024ee9-7847-4b8a-b260-6c879a2b3cdc/results/items/TXIuVGVzdA==/272d7aa46727ee3f11a7211d5be953e4/ml_model_metadata.json",
                        "type": "application/json",
                    },
                ],
                "providers": EXPECTED_PROVIDERS,
                "stac_extensions": [
                    "https://stac-extensions.github.io/eo/v1.1.0/schema.json",
                    "https://stac-extensions.github.io/file/v2.1.0/schema.json",
                    "https://stac-extensions.github.io/processing/v1.1.0/schema.json",
                    "https://stac-extensions.github.io/projection/v1.1.0/schema.json",
                    "https://stac-extensions.github.io/ml-model/v1.0.0/schema.json",
                ],
                "stac_version": "1.0.0",
                "type": "Collection",
                "openeo:status": "finished",
            }

        pystac.validation.stac_validator.JsonSchemaSTACValidator().validate(
            stac_dict=resp_data,
            stac_object_type=pystac.STACObjectType.COLLECTION,
            stac_version=resp_data.get("stac_version", "1.0.0"),
            extensions=resp_data.get("stac_extensions", []),
        )

    @pytest.mark.parametrize("backend_config_overrides", [{"url_signer": UrlSigner(secret="123&@#")}])
    def test_get_job_results_signed_110_unfinished_and_partial_false(self, api110, flask_app, backend_config_overrides):
        with self._fresh_job_registry():
            dummy_backend.DummyBatchJobs._update_status(
                job_id="07024ee9-7847-4b8a-b260-6c879a2b3cdc", user_id=TEST_USER, status="running"
            )
            resp = api110.get(
                "/jobs/07024ee9-7847-4b8a-b260-6c879a2b3cdc/results?partial=false", headers=self.AUTH_HEADER
            )
            resp.assert_error(400, "JobNotFinished")

    @pytest.mark.parametrize(
        ["backend_config_overrides", "job_status", "expected_openeo_status"],
        [
            [{"url_signer": UrlSigner(secret="123&@#")}, "running", "running"],
            [{"url_signer": UrlSigner(secret="123&@#")}, "error", "error"],
            [{"url_signer": UrlSigner(secret="123&@#")}, "canceled", "canceled"],
            [{"url_signer": UrlSigner(secret="123&@#")}, "queued", "running"],
            [{"url_signer": UrlSigner(secret="123&@#")}, "created", "running"],
        ],
    )
    def test_get_job_results_signed_110_unfinished_and_partial_true(
        self, api110, flask_app, backend_config_overrides, job_status, expected_openeo_status
    ):
        job_id = "07024ee9-7847-4b8a-b260-6c879a2b3cdc"
        with self._fresh_job_registry():
            dummy_backend.DummyBatchJobs._update_status(
                job_id="07024ee9-7847-4b8a-b260-6c879a2b3cdc", user_id=TEST_USER, status=job_status
            )
            resp: ApiResponse = api110.get(
                "/jobs/07024ee9-7847-4b8a-b260-6c879a2b3cdc/results?partial=true", headers=self.AUTH_HEADER
            )

            resp.assert_status_code(200)
            expected_canonical_url = f"http://oeo.net/openeo/1.1.0/jobs/{job_id}/results/TXIuVGVzdA==/05cb8b78f20c68a5aa9eb05249928d24?partial=true"
            assert resp.json == DictSubSet(
                {
                    "openeo:status": expected_openeo_status,
                    "type": "Collection",
                    "stac_version": "1.0.0",
                    "id": job_id,
                    "title": "Unfinished batch job {job_id}",
                    "description": f"Results for batch job {job_id}",
                    "license": "proprietary",
                    "links": [
                        {
                            "rel": "canonical",
                            "href": expected_canonical_url,
                            "type": "application/json",
                        }
                    ],
                }
            )

    @mock.patch("time.time", mock.MagicMock(return_value=1234))
    @pytest.mark.parametrize("backend_config_overrides", [{"url_signer": UrlSigner(secret="123&@#", expiration=1000)}])
    def test_get_job_results_signed_with_expiration_100(self, api100, flask_app, backend_config_overrides):
        with self._fresh_job_registry():
            dummy_backend.DummyBatchJobs._update_status(
                job_id="07024ee9-7847-4b8a-b260-6c879a2b3cdc", user_id=TEST_USER, status="finished"
            )
            resp = api100.get("/jobs/07024ee9-7847-4b8a-b260-6c879a2b3cdc/results", headers=self.AUTH_HEADER)
            assert resp.assert_status_code(200).json == {
                "assets": {
                    "output.tiff": {
                        "roles": ["data"],
                        "title": "output.tiff",
                        "href": "http://oeo.net/openeo/1.0.0/jobs/07024ee9-7847-4b8a-b260-6c879a2b3cdc/results/assets/TXIuVGVzdA==/fd0ca65e29c6d223da05b2e73a875683/output.tiff?expires=2234",
                        "type": "image/tiff; application=geotiff",
                        "eo:bands": [{"name": "NDVI", "center_wavelength": 1.23}],
                        "bands": [{"name": "NDVI", "eo:center_wavelength": 1.23}],
                    },
                    "output.nc": {
                        "href": "http://oeo.net/openeo/1.0.0/jobs/07024ee9-7847-4b8a-b260-6c879a2b3cdc/results/assets/TXIuVGVzdA==/3ed7b944c4f9cc88d2c3ef7534a27596/output.nc?expires=2234",
                        "roles": ["data"],
                        "title": "output.nc",
                        "type": "application/x-netcdf",
                    },
                    "randomforest.model": {
                        "href": "http://oeo.net/openeo/1.0.0/jobs/07024ee9-7847-4b8a-b260-6c879a2b3cdc/results/assets/TXIuVGVzdA==/22b76413158c59acaccc74e74841a473/randomforest.model?expires=2234",
                        "roles": ["data"],
                        "title": "randomforest.model",
                        "type": "application/octet-stream",
                    },
                    "vectorcube.geojson": {
                        "href": "http://oeo.net/openeo/1.0.0/jobs/07024ee9-7847-4b8a-b260-6c879a2b3cdc/results/assets/TXIuVGVzdA==/d6daa44b4320cd9cd3fc3c0fd37832f5/vectorcube.geojson?expires=2234",
                        "roles": ["data"],
                        "title": "vectorcube.geojson",
                        "type": "application/geo+json",
                    },
                },
                "geometry": None,
                "id": "07024ee9-7847-4b8a-b260-6c879a2b3cdc",
                "links": [
                    {
                        "rel": "self",
                        "href": "http://oeo.net/openeo/1.0.0/jobs/07024ee9-7847-4b8a-b260-6c879a2b3cdc/results",
                        "type": "application/json",
                    },
                    {
                        "rel": "canonical",
                        "href": "http://oeo.net/openeo/1.0.0/jobs/07024ee9-7847-4b8a-b260-6c879a2b3cdc/results/TXIuVGVzdA==/9fea29cd94195399cc4d902388a3c32c?expires=2234",
                        "type": "application/json",
                    },
                    {
                        "rel": "card4l-document",
                        "href": "http://ceos.org/ard/files/PFS/SR/v5.0/CARD4L_Product_Family_Specification_Surface_Reflectance-v5.0.pdf",
                        "type": "application/pdf",
                    },
                ],
                "properties": {
                    "created": "2017-01-01T09:32:12Z",
                    "datetime": None,
                    "card4l:processing_chain": {"process_graph": {"foo": {"process_id": "foo", "arguments": {}}}},
                    "card4l:specification": "SR",
                    "card4l:specification_version": "5.0",
                    "processing:facility": "Dummy openEO API",
                    "processing:software": "openeo-python-driver",
                },
                "providers": EXPECTED_PROVIDERS,
                "stac_extensions": [
                    "https://stac-extensions.github.io/processing/v1.1.0/schema.json",
                    "https://stac-extensions.github.io/card4l/v0.1.0/optical/schema.json",
                    "https://stac-extensions.github.io/file/v2.1.0/schema.json",
                    "https://stac-extensions.github.io/eo/v1.1.0/schema.json",
                ],
                "stac_version": "0.9.0",
                "type": "Feature",
                "openeo:status": "finished",
            }

    @mock.patch("time.time", mock.MagicMock(return_value=1234))
    @pytest.mark.parametrize("backend_config_overrides", [{"url_signer": UrlSigner(secret="123&@#", expiration=1000)}])
    def test_get_job_results_signed_with_expiration_100_unfinished_and_partial_false(
        self, api100, flask_app, backend_config_overrides
    ):
        with self._fresh_job_registry():
            dummy_backend.DummyBatchJobs._update_status(
                job_id="07024ee9-7847-4b8a-b260-6c879a2b3cdc", user_id=TEST_USER, status="running"
            )
            resp = api100.get(
                "/jobs/07024ee9-7847-4b8a-b260-6c879a2b3cdc/results?partial=false", headers=self.AUTH_HEADER
            )
            resp.assert_error(400, "JobNotFinished")

    @mock.patch("time.time", mock.MagicMock(return_value=1234))
    @pytest.mark.parametrize(
        ["backend_config_overrides", "job_status", "expected_openeo_status"],
        [
            [{"url_signer": UrlSigner(secret="123&@#", expiration=1000)}, "running", "running"],
            [{"url_signer": UrlSigner(secret="123&@#", expiration=1000)}, "error", "error"],
            [{"url_signer": UrlSigner(secret="123&@#", expiration=1000)}, "canceled", "canceled"],
            [{"url_signer": UrlSigner(secret="123&@#", expiration=1000)}, "queued", "running"],
            [{"url_signer": UrlSigner(secret="123&@#", expiration=1000)}, "created", "running"],
        ],
    )
    def test_get_job_results_signed_with_expiration_100_unfinished_and_partial_true(
        self, api100, flask_app, backend_config_overrides, job_status, expected_openeo_status
    ):
        job_id = "07024ee9-7847-4b8a-b260-6c879a2b3cdc"
        with self._fresh_job_registry():
            dummy_backend.DummyBatchJobs._update_status(job_id=job_id, user_id=TEST_USER, status=job_status)
            resp = api100.get(f"/jobs/{job_id}/results?partial=true", headers=self.AUTH_HEADER)
            resp.assert_status_code(200)

            expected_canonical_url = f"http://oeo.net/openeo/1.0.0/jobs/{job_id}/results/TXIuVGVzdA==/9fea29cd94195399cc4d902388a3c32c?expires=2234&partial=true"
            assert resp.json == DictSubSet(
                {
                    "openeo:status": expected_openeo_status,
                    "type": "Collection",
                    "stac_version": "1.0.0",
                    "id": job_id,
                    "title": "Unfinished batch job {job_id}",
                    "description": f"Results for batch job {job_id}",
                    "license": "proprietary",
                    "links": [
                        {
                            "rel": "canonical",
                            "href": expected_canonical_url,
                            "type": "application/json",
                        }
                    ],
                }
            )

    @mock.patch("time.time", mock.MagicMock(return_value=1234))
    @pytest.mark.parametrize("backend_config_overrides", [{"url_signer": UrlSigner(secret="123&@#", expiration=1000)}])
    def test_get_job_results_signed_with_expiration_110(self, api110, flask_app, backend_config_overrides):
        with self._fresh_job_registry(next_job_id="job-373"):
            dummy_backend.DummyBatchJobs._update_status(
                job_id="07024ee9-7847-4b8a-b260-6c879a2b3cdc", user_id=TEST_USER, status="finished"
            )
            resp = api110.get("/jobs/53c71345-09b4-46b4-b6b0-03fd6fe1f199/results", headers=self.AUTH_HEADER)
            assert resp.assert_status_code(200).json == {
                "type": "Collection",
                "stac_version": "1.0.0",
                "stac_extensions": [
                    "https://stac-extensions.github.io/eo/v1.1.0/schema.json",
                    "https://stac-extensions.github.io/file/v2.1.0/schema.json",
                    "https://stac-extensions.github.io/processing/v1.1.0/schema.json",
                    "https://stac-extensions.github.io/projection/v1.1.0/schema.json",
                    "https://stac-extensions.github.io/ml-model/v1.0.0/schema.json",
                ],
                "id": "53c71345-09b4-46b4-b6b0-03fd6fe1f199",
                "title": "Your title here.",
                "description": "Your description here.",
                "license": "proprietary",
                "extent": {
                    "spatial": {"bbox": [[-180, -90, 180, 90]]},
                    "temporal": {"interval": [["1981-04-24T03:00:00Z", "1981-04-24T03:00:00Z"]]},
                },
                "providers": EXPECTED_PROVIDERS,
                "links": [
                    {
                        "rel": "self",
                        "href": "http://oeo.net/openeo/1.1.0/jobs/53c71345-09b4-46b4-b6b0-03fd6fe1f199/results",
                        "type": "application/json",
                    },
                    {
                        "rel": "canonical",
                        "href": "http://oeo.net/openeo/1.1.0/jobs/53c71345-09b4-46b4-b6b0-03fd6fe1f199/results/TXIuVGVzdA==/748b8c91160fbb6e137c91d7d33b0c4a?expires=2234",
                        "type": "application/json",
                    },
                    {
                        "rel": "card4l-document",
                        "href": "http://ceos.org/ard/files/PFS/SR/v5.0/CARD4L_Product_Family_Specification_Surface_Reflectance-v5.0.pdf",
                        "type": "application/pdf",
                    },
                    {
                        "rel": "item",
                        "href": "http://oeo.net/openeo/1.1.0/jobs/53c71345-09b4-46b4-b6b0-03fd6fe1f199/results/items/TXIuVGVzdA==/f5d336336d36e3e987ba6a34b87cde01/output.tiff?expires=2234",
                        "type": "application/geo+json",
                    },
                    {
                        "rel": "item",
                        "href": "http://oeo.net/openeo/1.1.0/jobs/53c71345-09b4-46b4-b6b0-03fd6fe1f199/results/items/TXIuVGVzdA==/a5d63417ff2eac2c632af5abfce6c425/output.nc?expires=2234",
                        "type": "application/geo+json",
                    },
                    {
                        "href": "http://oeo.net/openeo/1.1.0/jobs/53c71345-09b4-46b4-b6b0-03fd6fe1f199/results/items/TXIuVGVzdA==/30fac5af7fe96123c923e94c2732f9aa/ml_model_metadata.json?expires=2234",
                        "rel": "item",
                        "type": "application/json",
                    },
                ],
                "summaries": {
                    "instruments": ["MSI"],
                    "ml-model:architecture": ["random-forest"],
                    "ml-model:learning_approach": ["supervised"],
                    "ml-model:prediction_type": ["classification"],
                },
                "assets": {
                    "output.tiff": {
                        "title": "output.tiff",
                        "href": "http://oeo.net/openeo/1.1.0/jobs/53c71345-09b4-46b4-b6b0-03fd6fe1f199/results/assets/TXIuVGVzdA==/f5d336336d36e3e987ba6a34b87cde01/output.tiff?expires=2234",
                        "type": "image/tiff; application=geotiff",
                        "proj:epsg": 4326,
                        "proj:shape": [300, 600],
                        "eo:bands": [{"center_wavelength": 1.23, "name": "NDVI"}],
                        "bands": [{"eo:center_wavelength": 1.23, "name": "NDVI"}],
                        "roles": ["data"],
                    },
                    "output.nc": {
                        "href": "http://oeo.net/openeo/1.1.0/jobs/53c71345-09b4-46b4-b6b0-03fd6fe1f199/results/assets/TXIuVGVzdA==/a5d63417ff2eac2c632af5abfce6c425/output.nc?expires=2234",
                        "roles": ["data"],
                        "title": "output.nc",
                        "type": "application/x-netcdf",
                        "proj:epsg": 4326,
                        "proj:shape": [300, 600],
                    },
                    "randomforest.model": {
                        "href": "http://oeo.net/openeo/1.1.0/jobs/53c71345-09b4-46b4-b6b0-03fd6fe1f199/results/assets/TXIuVGVzdA==/18fd2346c52945c0caba7b13246f5a63/randomforest.model?expires=2234",
                        "roles": ["data"],
                        "title": "randomforest.model",
                        "type": "application/octet-stream",
                    },
                    "vectorcube.geojson": {
                        "href": "http://oeo.net/openeo/1.1.0/jobs/53c71345-09b4-46b4-b6b0-03fd6fe1f199/results/assets/TXIuVGVzdA==/1672093c942dbbb9c8d5f1041dcc6c06/vectorcube.geojson?expires=2234",
                        "roles": ["data"],
                        "title": "vectorcube.geojson",
                        "type": "application/geo+json",
                        "proj:epsg": 4326,
                        "proj:shape": [300, 600],
                    },
                },
                "openeo:status": "finished",
            }

    @mock.patch("time.time", mock.MagicMock(return_value=1234))
    @pytest.mark.parametrize("backend_config_overrides", [{"url_signer": UrlSigner(secret="123&@#", expiration=1000)}])
    def test_get_job_results_signed_with_expiration_110_unfinished_and_partial_false(
        self, api110, flask_app, backend_config_overrides
    ):
        job_id = "07024ee9-7847-4b8a-b260-6c879a2b3cdc"
        with self._fresh_job_registry(next_job_id="job-373"):
            dummy_backend.DummyBatchJobs._update_status(job_id=job_id, user_id=TEST_USER, status="running")
            resp = api110.get(f"/jobs/{job_id}/results?partial=false", headers=self.AUTH_HEADER)
            resp.assert_error(400, "JobNotFinished")

    @mock.patch("time.time", mock.MagicMock(return_value=1234))
    @pytest.mark.parametrize(
        ["backend_config_overrides", "job_status", "expected_openeo_status"],
        [
            [{"url_signer": UrlSigner(secret="123&@#", expiration=1000)}, "running", "running"],
            [{"url_signer": UrlSigner(secret="123&@#", expiration=1000)}, "error", "error"],
            [{"url_signer": UrlSigner(secret="123&@#", expiration=1000)}, "canceled", "canceled"],
            [{"url_signer": UrlSigner(secret="123&@#", expiration=1000)}, "queued", "running"],
            [{"url_signer": UrlSigner(secret="123&@#", expiration=1000)}, "created", "running"],
        ],
    )
    def test_get_job_results_signed_with_expiration_110_unfinished_and_partial_true(
        self, api110, flask_app, backend_config_overrides, job_status, expected_openeo_status
    ):
        job_id = "07024ee9-7847-4b8a-b260-6c879a2b3cdc"
        with self._fresh_job_registry(next_job_id="job-373"):
            dummy_backend.DummyBatchJobs._update_status(job_id=job_id, user_id=TEST_USER, status=job_status)
            resp = api110.get(f"/jobs/{job_id}/results?partial=true", headers=self.AUTH_HEADER)
            resp.assert_status_code(200)

            expected_canonical_url = f"http://oeo.net/openeo/1.1.0/jobs/{job_id}/results/TXIuVGVzdA==/9fea29cd94195399cc4d902388a3c32c?expires=2234&partial=true"
            assert resp.json == DictSubSet(
                {
                    "openeo:status": expected_openeo_status,
                    "type": "Collection",
                    "stac_version": "1.0.0",
                    "id": job_id,
                    "title": "Unfinished batch job {job_id}",
                    "description": f"Results for batch job {job_id}",
                    "license": "proprietary",
                    "links": [
                        {
                            "rel": "canonical",
                            "href": expected_canonical_url,
                            "type": "application/json",
                        }
                    ],
                }
            )

    def test_get_job_results_custom_links(self, api100):
        with self._fresh_job_registry(next_job_id="job-362"):
            job_id = "07024ee9-7847-4b8a-b260-6c879a2b3cdc"
            dummy_backend.DummyBatchJobs._update_status(job_id=job_id, user_id=TEST_USER, status="finished")
            dummy_backend.DummyBatchJobs.set_result_metadata(
                job_id=job_id,
                user_id=TEST_USER,
                metadata=BatchJobResultMetadata(
                    assets={},
                    links=[
                        {"rel": "canonical", "href": "https://other.test/j123/results"},
                        {"rel": "self", "href": "https://other.test/j123"},
                        {"rel": "card4l-document", "href": "https://c4ld.test"},
                        {"rel": "cu5t0m!", "href": "https://other.test/j123.readme"},
                    ],
                ),
            )
            resp = api100.get(f"/jobs/{job_id}/results", headers=self.AUTH_HEADER)
            assert resp.assert_status_code(200).json == DictSubSet(
                {
                    "id": "07024ee9-7847-4b8a-b260-6c879a2b3cdc",
                    "links": [
                        {"rel": "canonical", "href": "https://other.test/j123/results"},
                        {"rel": "self", "href": "https://other.test/j123"},
                        {"rel": "card4l-document", "href": "https://c4ld.test"},
                        {"rel": "cu5t0m!", "href": "https://other.test/j123.readme"},
                    ],
                }
            )

    def test_get_job_results_invalid_job(self, api):
        api.get("/jobs/deadbeef-f00/results", headers=self.AUTH_HEADER).assert_error(404, "JobNotFound")

    def test_download_result_invalid_job(self, api):
        api.get("/jobs/deadbeef-f00/results/assets/some_file", headers=self.AUTH_HEADER).assert_error(
            404, "JobNotFound"
        )

    def test_download_result(self, api, tmp_path):
        output_root = Path(tmp_path)
        jobs = {"07024ee9-7847-4b8a-b260-6c879a2b3cdc": {"status": "finished"}}
        with self._fresh_job_registry(output_root=output_root, jobs=jobs):
            output = output_root / "07024ee9-7847-4b8a-b260-6c879a2b3cdc" / "output.tiff"
            output.parent.mkdir(parents=True)
            with output.open("wb") as f:
                f.write(b"tiffdata")
            resp = api.get(
                "/jobs/07024ee9-7847-4b8a-b260-6c879a2b3cdc/results/assets/output.tiff", headers=self.AUTH_HEADER
            )
        assert resp.assert_status_code(200).data == b"tiffdata"
        assert resp.headers["Content-Type"] == "image/tiff; application=geotiff"

    def test_download_result_nested_path(self, api110, tmp_path):
        output_root = Path(tmp_path)
        jobs = {"j-24111211111111111111111111111111": {"status": "finished"}}
        with self._fresh_job_registry(output_root=output_root, jobs=jobs):
            output = output_root / "j-24111211111111111111111111111111/subfolder/output.tiff"
            output.parent.mkdir(parents=True)
            with output.open("wb") as f:
                f.write(b"tiffdata")
            resp = api110.get(
                "/jobs/j-24111211111111111111111111111111/results/assets/subfolder/output.tiff",
                headers=self.AUTH_HEADER,
            )
        assert resp.assert_status_code(200).data == b"tiffdata"
        assert resp.headers["Content-Type"] == "image/tiff; application=geotiff"

    def test_download_result_vectorcube(self, api, tmp_path):
        output_root = Path(tmp_path)
        job_id = "07024ee9-7847-4b8a-b260-6c879a2b3cdc"
        jobs = {job_id: {"status": "finished"}}
        with self._fresh_job_registry(output_root=output_root, jobs=jobs):
            output = output_root / job_id / "vectorcube.geojson"
            output.parent.mkdir(parents=True)
            path = str(get_path("geojson/FeatureCollection02.json"))
            vectorcube = DriverVectorCube(geometries=gpd.read_file(path))
            VectorCubeResult(cube=vectorcube, format="GeoJSON", options=None).write_assets(directory=output)
            url = f"/jobs/{job_id}/results/assets/vectorcube.geojson"
            resp = api.get(url, headers=self.AUTH_HEADER)
        assert resp.assert_status_code(200)
        assert "features" in resp.json.keys()
        assert resp.headers["Content-Type"] == "application/geo+json"

    def test_download_result_with_s3_object_storage(self, api, mock_s3_resource):
        job_id = "07024ee9-7847-4b8a-b260-6c879a2b3cdc"
        s3_bucket_name = "openeo-test-bucket"
        output_root = f"s3://{s3_bucket_name}/some-data-dir"
        s3_key = f"some-data-dir/{job_id}/output.tiff"

        # Simulate that we have a large file so we would need to stream the download in chunks.
        # A size that is at least one byte larger than the STREAM_CHUNK_SIZE_DEFAULT should trigger streaming.
        # We should still receive the entire file contents in streaming mode.
        large_tiff_data = b"tiffdata" * STREAM_CHUNK_SIZE_DEFAULT

        jobs = {job_id: {"status": "finished"}}
        with self._fresh_job_registry(output_root=output_root, jobs=jobs):
            s3_bucket = create_s3_bucket(mock_s3_resource, s3_bucket_name)
            s3_bucket.put_object(Key=s3_key, Body=large_tiff_data)
            resp = api.get(f"/jobs/{job_id}/results/assets/output.tiff", headers=self.AUTH_HEADER)

        assert resp.assert_status_code(200).data == large_tiff_data
        assert resp.headers["Content-Type"] == "image/tiff; application=geotiff"

    @pytest.mark.parametrize("backend_config_overrides", [{"url_signer": UrlSigner(secret="123&@#")}])
    def test_download_result_signed(self, api, tmp_path, flask_app, backend_config_overrides):
        output_root = Path(tmp_path)
        jobs = {"07024ee9-7847-4b8a-b260-6c879a2b3cdc": {"status": "finished"}}
        with self._fresh_job_registry(output_root=output_root, jobs=jobs):
            output = output_root / "07024ee9-7847-4b8a-b260-6c879a2b3cdc" / "output.tiff"
            output.parent.mkdir(parents=True)
            with output.open("wb") as f:
                f.write(b"tiffdata")
            resp = api.get(
                "/jobs/07024ee9-7847-4b8a-b260-6c879a2b3cdc/results/assets/TXIuVGVzdA==/50afb0cad129e61d415278c4ffcd8a83/output.tiff"
            )
        assert resp.assert_status_code(200).data == b"tiffdata"
        assert resp.headers["Content-Type"] == "image/tiff; application=geotiff"

    @pytest.mark.parametrize("backend_config_overrides", [{"url_signer": UrlSigner(secret="123&@#")}])
    def test_download_result_signed_invalid(self, api, flask_app, backend_config_overrides):
        jobs = {"07024ee9-7847-4b8a-b260-6c879a2b3cdc": {"status": "finished"}}
        with self._fresh_job_registry(jobs=jobs):
            resp = api.get("/jobs/07024ee9-7847-4b8a-b260-6c879a2b3cdc/results/assets/TXIuVGVzdA==/test123/output.tiff")
        assert resp.assert_error(403, "CredentialsInvalid")

    @mock.patch("time.time", mock.MagicMock(return_value=1234))
    @pytest.mark.parametrize("backend_config_overrides", [{"url_signer": UrlSigner(secret="123&@#", expiration=1000)}])
    def test_download_result_signed_with_expiration(self, api, tmp_path, flask_app, backend_config_overrides):
        output_root = Path(tmp_path)
        jobs = {"07024ee9-7847-4b8a-b260-6c879a2b3cdc": {"status": "finished"}}
        with self._fresh_job_registry(output_root=output_root, jobs=jobs):
            output = output_root / "07024ee9-7847-4b8a-b260-6c879a2b3cdc" / "output.tiff"
            output.parent.mkdir(parents=True)
            with output.open("wb") as f:
                f.write(b"tiffdata")
            resp = api.get(
                "/jobs/07024ee9-7847-4b8a-b260-6c879a2b3cdc/results/assets/TXIuVGVzdA==/fd0ca65e29c6d223da05b2e73a875683/output.tiff?expires=2234"
            )
        assert resp.assert_status_code(200).data == b"tiffdata"
        assert resp.headers["Content-Type"] == "image/tiff; application=geotiff"

    @mock.patch("time.time", mock.MagicMock(return_value=1234))
    @pytest.mark.parametrize("backend_config_overrides", [{"url_signer": UrlSigner(secret="123&@#", expiration=1000)}])
    def test_download_result_signed_with_expiration_supports_range_request(
        self, api, tmp_path, flask_app, backend_config_overrides
    ):
        output_root = Path(tmp_path)
        output = output_root / "07024ee9-7847-4b8a-b260-6c879a2b3cdc" / "output.tiff"
        output.parent.mkdir(parents=True)
        with output.open("wb") as f:
            f.write(b"tiffdata")

        jobs = {"07024ee9-7847-4b8a-b260-6c879a2b3cdc": {"status": "finished"}}
        with self._fresh_job_registry(output_root=output_root, jobs=jobs):
            head_resp = api.head(
                "/jobs/07024ee9-7847-4b8a-b260-6c879a2b3cdc/results/assets/TXIuVGVzdA==/fd0ca65e29c6d223da05b2e73a875683/output.tiff?expires=2234"
            )
            assert head_resp.assert_status_code(200).data == b""
            assert head_resp.headers["Content-Type"] == "image/tiff; application=geotiff"
            assert head_resp.headers["Accept-Ranges"] == "bytes"
            assert head_resp.headers["Content-Length"] == "8"

            full_get_resp = api.get(
                "/jobs/07024ee9-7847-4b8a-b260-6c879a2b3cdc/results/assets/TXIuVGVzdA==/fd0ca65e29c6d223da05b2e73a875683/output.tiff?expires=2234"
            )
            assert full_get_resp.assert_status_code(200).data == b"tiffdata"
            assert full_get_resp.headers["Content-Length"] == "8"

            ranged_get_resp = api.get(
                "/jobs/07024ee9-7847-4b8a-b260-6c879a2b3cdc/results/assets/TXIuVGVzdA==/fd0ca65e29c6d223da05b2e73a875683/output.tiff?expires=2234",
                headers={"Range": "bytes=0-3"},
            )
            assert ranged_get_resp.assert_status_code(206).data == b"tiff"
            assert ranged_get_resp.headers["Content-Length"] == "4"

            out_of_range_get_resp = api.get(
                "/jobs/07024ee9-7847-4b8a-b260-6c879a2b3cdc/results/assets/TXIuVGVzdA==/fd0ca65e29c6d223da05b2e73a875683/output.tiff?expires=2234",
                headers={"Range": "bytes=8-10"},
            )
            out_of_range_get_resp.assert_status_code(416)

    @mock.patch("time.time", mock.MagicMock(return_value=1234))
    @pytest.mark.parametrize("backend_config_overrides", [{"url_signer": UrlSigner(secret="123&@#", expiration=1000)}])
    def test_download_result_with_s3_object_storage_with_expiration_supports_range_request(
        self, api, mock_s3_resource, backend_config_overrides
    ):
        job_id = "07024ee9-7847-4b8a-b260-6c879a2b3cdc"
        s3_bucket_name = "openeo-test-bucket"
        output_root = f"s3://{s3_bucket_name}/some-data-dir"
        s3_key = f"some-data-dir/{job_id}/output.tiff"

        s3_bucket = create_s3_bucket(mock_s3_resource, s3_bucket_name)
        s3_bucket.put_object(Key=s3_key, Body=b"tiffdata")

        jobs = {job_id: {"status": "finished"}}
        with self._fresh_job_registry(output_root=output_root, jobs=jobs):
            head_resp = api.head(
                "/jobs/07024ee9-7847-4b8a-b260-6c879a2b3cdc/results/assets/TXIuVGVzdA==/fd0ca65e29c6d223da05b2e73a875683/output.tiff?expires=2234"
            )
            assert head_resp.assert_status_code(200).data == b""
            assert head_resp.headers["Content-Type"] == "image/tiff; application=geotiff"
            assert head_resp.headers["Accept-Ranges"] == "bytes"
            assert head_resp.headers["Content-Length"] == "8"

            full_get_resp = api.get(
                "/jobs/07024ee9-7847-4b8a-b260-6c879a2b3cdc/results/assets/TXIuVGVzdA==/fd0ca65e29c6d223da05b2e73a875683/output.tiff?expires=2234"
            )
            assert full_get_resp.assert_status_code(200).data == b"tiffdata"
            assert full_get_resp.headers["Content-Length"] == "8"

            ranged_get_resp = api.get(
                "/jobs/07024ee9-7847-4b8a-b260-6c879a2b3cdc/results/assets/TXIuVGVzdA==/fd0ca65e29c6d223da05b2e73a875683/output.tiff?expires=2234",
                headers={"Range": "bytes=0-3"},
            )
            assert ranged_get_resp.assert_status_code(206).data == b"tiff"
            assert ranged_get_resp.headers["Content-Length"] == "4"

            out_of_range_get_resp = api.get(
                "/jobs/07024ee9-7847-4b8a-b260-6c879a2b3cdc/results/assets/TXIuVGVzdA==/fd0ca65e29c6d223da05b2e73a875683/output.tiff?expires=2234",
                headers={"Range": "bytes=8-10"},
            )
            out_of_range_get_resp.assert_status_code(416)

    @mock.patch("time.time", mock.MagicMock(return_value=1234))
    @pytest.mark.parametrize("backend_config_overrides", [{"url_signer": UrlSigner(secret="123&@#", expiration=1000)}])
    def test_download_result_with_s3_object_storage_with_expiration_NoSuchKey_error(
        self, api, mock_s3_resource, backend_config_overrides, caplog
    ):
        job_id = "07024ee9-7847-4b8a-b260-6c879a2b3cdc"
        s3_bucket_name = "openeo-test-bucket"
        output_root = f"s3://{s3_bucket_name}/some-data-dir"
        s3_key = f"some-data-dir/{job_id}/output.tiff"

        create_s3_bucket(mock_s3_resource, s3_bucket_name)

        jobs = {job_id: {"status": "finished"}}
        with self._fresh_job_registry(output_root=output_root, jobs=jobs):
            full_get_resp = api.get(
                "/jobs/07024ee9-7847-4b8a-b260-6c879a2b3cdc/results/assets/TXIuVGVzdA%3D%3D/fd0ca65e29c6d223da05b2e73a875683/output.tiff?expires=2234"
            )

        assert full_get_resp.assert_status_code(404).json["message"] == "Not found: output.tiff"
        assert (
            "openeo_driver.views",
            logging.ERROR,
            f"Not found: s3://{s3_bucket_name}/{s3_key}",
        ) in caplog.record_tuples

    @mock.patch("time.time", mock.MagicMock(return_value=3456))
    @pytest.mark.parametrize("backend_config_overrides", [{"url_signer": UrlSigner(secret="123&@#", expiration=1000)}])
    def test_download_result_signed_with_expiration_invalid(self, api, tmp_path, flask_app, backend_config_overrides):
        jobs = {"07024ee9-7847-4b8a-b260-6c879a2b3cdc": {"status": "finished"}}
        with self._fresh_job_registry(jobs=jobs):
            resp = api.get(
                "/jobs/07024ee9-7847-4b8a-b260-6c879a2b3cdc/results/assets/TXIuVGVzdA==/fd0ca65e29c6d223da05b2e73a875683/output.tiff?expires=2234"
            )
        assert resp.assert_error(410, "ResultLinkExpired")

    @mock.patch("time.time", mock.MagicMock(return_value=1234))
    @pytest.mark.parametrize("backend_config_overrides", [{"url_signer": UrlSigner(secret="123&@#", expiration=1000)}])
    def test_get_job_result_item(self, flask_app, api110, backend_config_overrides):
        with self._fresh_job_registry():
            resp = api110.get(
                "/jobs/53c71345-09b4-46b4-b6b0-03fd6fe1f199/results/items/output.tiff", headers=self.AUTH_HEADER
            )

        resp_data = resp.assert_status_code(200).json

        assert resp_data == {
            "type": "Feature",
            "stac_version": "1.0.0",
            "stac_extensions": [
                "https://stac-extensions.github.io/eo/v1.1.0/schema.json",
                "https://stac-extensions.github.io/file/v2.1.0/schema.json",
                "https://stac-extensions.github.io/projection/v1.1.0/schema.json",
            ],
            "id": "output.tiff",
            "geometry": {
                "type": "Polygon",
                "coordinates": [[[0.0, 50.0], [0.0, 55.0], [5.0, 55.0], [5.0, 50.0], [0.0, 50.0]]],
            },
            "bbox": [0.0, 50.0, 5.0, 55.0],
            "epsg": 4326,
            "properties": {"datetime": "1981-04-24T03:00:00Z", "proj:shape": [300, 600], "proj:epsg": 4326},
            "links": [
                {
                    "rel": "self",
                    "href": "http://oeo.net/openeo/1.1.0/jobs/53c71345-09b4-46b4-b6b0-03fd6fe1f199/results/items/output.tiff",
                    "type": "application/geo+json",
                },
                {
                    "rel": "collection",
                    "href": "http://oeo.net/openeo/1.1.0/jobs/53c71345-09b4-46b4-b6b0-03fd6fe1f199/results",
                    "type": "application/json",
                },
            ],
            "assets": {
                "output.tiff": {
                    "title": "output.tiff",
                    "href": "http://oeo.net/openeo/1.1.0/jobs/53c71345-09b4-46b4-b6b0-03fd6fe1f199/results/assets/TXIuVGVzdA==/f5d336336d36e3e987ba6a34b87cde01/output.tiff?expires=2234",
                    "type": "image/tiff; application=geotiff",
                    "proj:epsg": 4326,
                    "proj:shape": [300, 600],
                    "eo:bands": [{"center_wavelength": 1.23, "name": "NDVI"}],
                    "bands": [{"eo:center_wavelength": 1.23, "name": "NDVI"}],
                    "roles": ["data"],
                }
            },
            "collection": "53c71345-09b4-46b4-b6b0-03fd6fe1f199",
        }
        assert resp.headers["Content-Type"] == "application/geo+json"

        pystac.validation.stac_validator.JsonSchemaSTACValidator().validate(
            stac_dict=resp_data,
            stac_object_type=pystac.STACObjectType.ITEM,
            stac_version=resp_data.get("stac_version", "0.9.0"),
            extensions=resp_data.get("stac_extensions", []),
        )

    @pytest.mark.parametrize(
        ["vector_item_id", "vector_asset_media_type", "backend_config_overrides", "expected_asset_href"],
        [
            (
                "timeseries.csv",
                "text/csv",
                {"asset_url": DummyDirectS3Assets()},
                f"{DummyDirectS3Assets.S3_ENDPOINT}/OpenEO-data/batch_jobs/j-2406047c20fc4966ab637d387502728f/timeseries.csv",
            ),
            (
                "timeseries.csv",
                "text/csv",
                {},
                "http://oeo.net/openeo/1.1.0/jobs/j-2406047c20fc4966ab637d387502728f/results/assets/timeseries.csv",
            ),
            (
                "timeseries.parquet",
                "application/parquet; profile=geo",
                {"asset_url": DummyDirectS3Assets()},
                f"{DummyDirectS3Assets.S3_ENDPOINT}/OpenEO-data/batch_jobs/j-2406047c20fc4966ab637d387502728f/timeseries.parquet",
            ),
            (
                "timeseries.parquet",
                "application/parquet; profile=geo",
                {},
                "http://oeo.net/openeo/1.1.0/jobs/j-2406047c20fc4966ab637d387502728f/results/assets/timeseries.parquet",
            ),
        ],
    )
    def test_get_vector_cube_job_result_item(
        self, flask_app, api110, vector_item_id, vector_asset_media_type, backend_config_overrides, expected_asset_href
    ):
        vector_asset_filename = vector_item_id

        with self._fresh_job_registry():
            resp = api110.get(
                f"/jobs/j-2406047c20fc4966ab637d387502728f/results/items/{vector_item_id}", headers=self.AUTH_HEADER
            )

        resp_data = resp.assert_status_code(200).json

        assert resp_data == DictSubSet(
            {
                "type": "Feature",
                "stac_version": "1.0.0",
                "id": vector_item_id,
                "geometry": {
                    "type": "Polygon",
                    "coordinates": [
                        [
                            [2.70964374625748, 51.00377983772219],
                            [2.70964374625748, 51.10589339112414],
                            [2.777548414187305, 51.10589339112414],
                            [2.777548414187305, 51.00377983772219],
                            [2.70964374625748, 51.00377983772219],
                        ]
                    ],
                },
                "bbox": [2.70964374625748, 51.00377983772219, 2.777548414187305, 51.10589339112414],
                "properties": {
                    "datetime": None,
                    "start_datetime": "2020-01-01T00:00:00Z",
                    "end_datetime": "2020-03-15T00:00:00Z",
                },
                "collection": "j-2406047c20fc4966ab637d387502728f",
                "links": [
                    {
                        "href": f"http://oeo.net/openeo/1.1.0/jobs/j-2406047c20fc4966ab637d387502728f/results/items/{vector_item_id}",
                        "rel": "self",
                        "type": "application/geo+json",
                    },
                    {
                        "href": "http://oeo.net/openeo/1.1.0/jobs/j-2406047c20fc4966ab637d387502728f/results",
                        "rel": "collection",
                        "type": "application/json",
                    },
                ],
                "assets": {
                    vector_asset_filename: {
                        "href": expected_asset_href,
                        "type": vector_asset_media_type,
                        "roles": ["data"],
                        "title": vector_asset_filename,
                        "eo:bands": [{"name": "S2-L2A-EVI_t0"}, {"name": "S2-L2A-EVI_t1"}, {"name": "S2-L2A-EVI_t2"}],
                        "bands": [{"name": "S2-L2A-EVI_t0"}, {"name": "S2-L2A-EVI_t1"}, {"name": "S2-L2A-EVI_t2"}],
                    }
                },
            }
        )

        assert resp.headers["Content-Type"] == "application/geo+json"

        pystac.validation.stac_validator.JsonSchemaSTACValidator().validate(
            stac_dict=resp_data,
            stac_object_type=pystac.STACObjectType.ITEM,
            stac_version=resp_data.get("stac_version", "0.9.0"),
            extensions=resp_data.get("stac_extensions", []),
        )

    def test_get_job_result_item_with_temporal_extent_on_asset(self, flask_app, api110):
        with self._fresh_job_registry():
            resp = api110.get(
                f"/jobs/j-24083059866540a38cab32b028be0ab5/results/items/timeseries.parquet", headers=self.AUTH_HEADER
            )

        resp_data = resp.assert_status_code(200).json

        assert resp_data == DictSubSet(
            {
                "type": "Feature",
                "stac_version": "1.0.0",
                "id": "timeseries.parquet",
                "geometry": {
                    "type": "Polygon",
                    "coordinates": [
                        [
                            [34.456156, -0.910085],
                            [34.456156, -0.345477],
                            [34.796396, -0.345477],
                            [34.796396, -0.910085],
                            [34.456156, -0.910085],
                        ]
                    ],
                },
                "bbox": [34.456156, -0.910085, 34.796396, -0.345477],
                "properties": {
                    "datetime": None,
                    "start_datetime": "2016-10-30T00:00:00+00:00",
                    "end_datetime": "2018-05-03T00:00:00+00:00",
                },
                "collection": "j-24083059866540a38cab32b028be0ab5",
                "links": [
                    {
                        "href": f"http://oeo.net/openeo/1.1.0/jobs/j-24083059866540a38cab32b028be0ab5/results/items/timeseries.parquet",
                        "rel": "self",
                        "type": "application/geo+json",
                    },
                    {
                        "href": "http://oeo.net/openeo/1.1.0/jobs/j-24083059866540a38cab32b028be0ab5/results",
                        "rel": "collection",
                        "type": "application/json",
                    },
                ],
                "assets": {
                    "timeseries.parquet": {
                        "href": f"http://oeo.net/openeo/1.1.0/jobs/j-24083059866540a38cab32b028be0ab5/results/assets/timeseries.parquet",
                        "type": "application/parquet; profile=geo",
                        "roles": ["data"],
                        "title": "timeseries.parquet",
                        "eo:bands": [{"name": "S1-SIGMA0-VV"}, {"name": "S1-SIGMA0-VH"}, {"name": "S2-L2A-B01"}],
                        "bands": [{"name": "S1-SIGMA0-VV"}, {"name": "S1-SIGMA0-VH"}, {"name": "S2-L2A-B01"}],
                    }
                },
            }
        )

        assert resp.headers["Content-Type"] == "application/geo+json"

        pystac.validation.stac_validator.JsonSchemaSTACValidator().validate(
            stac_dict=resp_data,
            stac_object_type=pystac.STACObjectType.ITEM,
            stac_version=resp_data.get("stac_version", "0.9.0"),
            extensions=resp_data.get("stac_extensions", []),
        )

    @mock.patch("time.time", mock.MagicMock(return_value=1234))
    @pytest.mark.parametrize("backend_config_overrides", [{"url_signer": UrlSigner(secret="123&@#", expiration=1000)}])
    def test_download_ml_model_metadata_signed(self, flask_app, api110, backend_config_overrides):
        with self._fresh_job_registry():
            resp = api110.get(
                "/jobs/53c71345-09b4-46b4-b6b0-03fd6fe1f199/results/items/ml_model_metadata.json",
                headers=self.AUTH_HEADER,
            )
        assert "expires" in resp.assert_status_code(200).json["assets"]["model"]["href"]  # signed result

    @mock.patch("time.time", mock.MagicMock(return_value=1234))
    def test_download_ml_model_metadata(self, flask_app, api110, backend_config_overrides):
        with self._fresh_job_registry():
            resp = api110.get(
                "/jobs/53c71345-09b4-46b4-b6b0-03fd6fe1f199/results/items/ml_model_metadata.json",
                headers=self.AUTH_HEADER,
            )
        random_id = resp.assert_status_code(200).json["id"]
        assert "expires" not in resp.assert_status_code(200).json["assets"]["model"]["href"]  # not signed result
        assert resp.assert_status_code(200).json == {
            "id": random_id,
            "type": "Feature",
            "stac_version": "1.0.0",
            "stac_extensions": ["https://stac-extensions.github.io/ml-model/v1.0.0/schema.json"],
            "assets": {
                "model": {
                    "href": "http://oeo.net/openeo/1.1.0/jobs/53c71345-09b4-46b4-b6b0-03fd6fe1f199/results/assets/randomforest.model",
                    "roles": ["ml-model:checkpoint"],
                    "title": "org.apache.spark.mllib.tree.model.RandomForestModel",
                    "type": "application/octet-stream",
                }
            },
            "bbox": [-179.999, -89.999, 179.999, 89.999],
            "collection": "53c71345-09b4-46b4-b6b0-03fd6fe1f199",
            "geometry": {
                "coordinates": [
                    [
                        [-179.999, -89.999],
                        [179.999, -89.999],
                        [179.999, 89.999],
                        [-179.999, 89.999],
                        [-179.999, -89.999],
                    ]
                ],
                "type": "Polygon",
            },
            "links": [],
            "properties": {
                "datetime": None,
                "end_datetime": "9999-12-31T23:59:59Z",
                "ml-model:architecture": "random-forest",
                "ml-model:learning_approach": "supervised",
                "ml-model:prediction_type": "classification",
                "ml-model:training-os": "linux",
                "ml-model:training-processor-type": "cpu",
                "ml-model:type": "ml-model",
                "start_datetime": "1970-01-01T00:00:00Z",
            },
        }

    def test_get_batch_job_logs(self, api):
        with self._fresh_job_registry():
            resp = api.get("/jobs/07024ee9-7847-4b8a-b260-6c879a2b3cdc/logs", headers=self.AUTH_HEADER)
        assert resp.assert_status_code(200).json == {
            "level": "debug",
            "logs": [
                {"id": "1", "level": "info", "message": "hello world"},
            ],
            "links": [],
        }

    def test_get_batch_job_logs_level(self, api):
        log_db = {
            "07024ee9-7847-4b8a-b260-6c879a2b3cdc": [
                {"id": "1", "level": "info", "message": "howdy world"},
                {"id": "2", "level": "error", "message": "oh no"},
            ]
        }
        with self._fresh_job_registry():
            with mock.patch.dict(dummy_backend.DummyBatchJobs._custom_job_logs, log_db):
                resp = api.get(
                    "/jobs/07024ee9-7847-4b8a-b260-6c879a2b3cdc/logs",
                    headers=self.AUTH_HEADER,
                    params={"level": "warning"},
                )
                assert resp.assert_status_code(200).json == {
                    "level": "warning",
                    "logs": [{"id": "2", "level": "error", "message": "oh no"}],
                    "links": [],
                }

    def test_get_batch_job_logs_failure(self, api):
        with self._fresh_job_registry():
            with mock.patch.dict(
                dummy_backend.DummyBatchJobs._custom_job_logs,
                {"07024ee9-7847-4b8a-b260-6c879a2b3cdc": [RuntimeError("nope")]},
            ):
                resp = api.get("/jobs/07024ee9-7847-4b8a-b260-6c879a2b3cdc/logs", headers=self.AUTH_HEADER)
                assert resp.assert_status_code(200).json == {
                    "level": "debug",
                    "logs": [
                        {
                            "id": "",
                            "code": "Internal",
                            "level": "error",
                            "message": re_assert.Matches(
                                r"Log collection for job 07024ee9-7847-4b8a-b260-6c879a2b3cdc failed. \(req_id: r-[0-9a-f]{32}\) RuntimeError\('nope'\)"
                            ),
                        }
                    ],
                    "links": [],
                }

    def test_cancel_job(self, api):
        with self._fresh_job_registry():
            resp = api.delete("/jobs/07024ee9-7847-4b8a-b260-6c879a2b3cdc/results", headers=self.AUTH_HEADER)
        assert resp.status_code == 204

    def test_cancel_job_invalid(self, api):
        with self._fresh_job_registry():
            resp = api.delete("/jobs/deadbeef-f00/results", headers=self.AUTH_HEADER)
        resp.assert_error(404, "JobNotFound")

    def test_delete_job(self, api):
        with self._fresh_job_registry():
            resp = api.delete("/jobs/07024ee9-7847-4b8a-b260-6c879a2b3cdc", headers=self.AUTH_HEADER)
        assert resp.status_code == 204


class TestSecondaryServices:
    AUTH_HEADER = TEST_USER_AUTH_HEADER

    def test_service_types_v100(self, api):
        resp = api.get("/service_types").assert_status_code(200)
        service_types = resp.json
        assert list(service_types.keys()) == ["WMTS"]
        wmts = service_types["WMTS"]
        assert wmts["configuration"]["version"]["default"] == "1.0.0"
        assert wmts["process_parameters"] == []
        assert wmts["links"] == []

    def test_create_unsupported_service_type_returns_400_BadRequest(self, api):
        resp = api.post(
            "/services",
            json={
                "process": {"process_graph": {"product_id": "S2"}},
                "type": "???",
            },
            headers=self.AUTH_HEADER,
        )
        resp.assert_status_code(400)

    def test_unsupported_services_methods_return_405_MethodNotAllowed(self, api):
        res = api.put(
            "/services",
            json={
                "process": {"process_graph": {"product_id": "S2"}},
                "type": "WMTS",
            },
        )
        res.assert_status_code(405)

    def test_list_services_100(self, api100):
        metadata = api100.get("/services", headers=self.AUTH_HEADER).json
        assert metadata == {
            "services": [
                {
                    "id": "wmts-foo",
                    "type": "WMTS",
                    "enabled": True,
                    "url": "https://oeo.net/wmts/foo",
                    "title": "Test service",
                    "created": "2020-04-09T15:05:08Z",
                    "configuration": {"version": "0.5.8"},
                }
            ],
            "links": [],
        }

    def test_get_service_metadata_100(self, api100):
        metadata = api100.get("/services/wmts-foo", headers=self.AUTH_HEADER).json
        assert metadata == {
            "id": "wmts-foo",
            "process": {"process_graph": {"foo": {"process_id": "foo", "arguments": {}}}},
            "url": "https://oeo.net/wmts/foo",
            "type": "WMTS",
            "enabled": True,
            "configuration": {"version": "0.5.8"},
            "attributes": {},
            "title": "Test service",
            "created": "2020-04-09T15:05:08Z",
        }

    def test_get_service_metadata_wrong_id(self, api):
        api.get("/services/wmts-invalid", headers=self.AUTH_HEADER).assert_error(404, "ServiceNotFound")

    def test_services_requires_authentication(self, api):
        api.get("/services").assert_error(401, "AuthenticationRequired")

    def test_get_service_requires_authentication(self, api):
        api.get("/services/wmts-foo").assert_error(401, "AuthenticationRequired")

    def test_patch_service_requires_authentication(self, api):
        api.patch("/services/wmts-foo").assert_error(401, "AuthenticationRequired")

    def test_delete_service_requires_authentication(self, api):
        api.delete("/services/wmts-foo").assert_error(401, "AuthenticationRequired")

    def test_service_logs_100(self, api):
        logs = api.get("/services/wmts-foo/logs", headers=self.AUTH_HEADER).json
        assert logs == {
            "level": "debug",
            "logs": [
                {"id": 3, "level": "info", "message": "Loaded data."},
            ],
            "links": [],
        }


def test_credentials_basic_no_headers(api):
    api.get("/credentials/basic").assert_error(401, "AuthenticationRequired")


def test_credentials_basic_wrong_password(api):
    headers = {"Authorization": build_basic_http_auth_header(username="john", password="password123")}
    api.get("/credentials/basic", headers=headers).assert_error(403, "CredentialsInvalid")


def test_credentials_basic(api):
    headers = {"Authorization": build_basic_http_auth_header(username="Alice", password="alice123")}
    response = api.get("/credentials/basic", headers=headers).assert_status_code(200).json
    expected = {"access_token"}
    if api.api_version_compare.below("1.0.0"):
        expected.add("user_id")
    assert set(response.keys()) == expected


def test_endpoint_registry():
    app = flask.Flask(__name__)
    bp = flask.Blueprint("test", __name__)
    endpoint = EndpointRegistry()

    @bp.route("/hello")
    def hello():
        return "not an endpoint"

    @endpoint
    @bp.route("/foo")
    def foo():
        return "simple endpoint"

    @endpoint(hidden=True)
    @bp.route("/secret")
    def secret():
        return "secret endpoint"

    @endpoint(version=ComparableVersion("1.0.0").accept_lower)
    @bp.route("/old")
    def old():
        return "old endpoint"

    app.register_blueprint(bp, url_prefix="/bar")

    result = endpoint.get_path_metadata(bp)

    # Check metadata
    assert len(result) == 3
    paths, methods, metadatas = zip(*sorted(result))
    assert paths == ("/foo", "/old", "/secret")
    assert methods == ({"GET"},) * 3
    assert metadatas[0].hidden is False
    assert metadatas[0].for_version is None
    assert metadatas[1].for_version("0.4.0") is True
    assert metadatas[1].for_version("1.0.0") is False
    assert metadatas[2].hidden is True

    # Check that view functions still work
    client = app.test_client()
    assert b"not an endpoint" == client.get("/bar/hello").data
    assert b"simple endpoint" == client.get("/bar/foo").data
    assert b"secret endpoint" == client.get("/bar/secret").data
    assert b"old endpoint" == client.get("/bar/old").data


def test_endpoint_registry_multiple_methods():
    bp = flask.Blueprint("test", __name__)
    endpoint = EndpointRegistry()

    @endpoint
    @bp.route("/foo", methods=["GET"])
    def foo_get():
        return "get"

    @endpoint
    @bp.route("/foo", methods=["POST"])
    def foo_post():
        return "post"

    result = endpoint.get_path_metadata(bp)

    # Check metadata
    assert len(result) == 2
    paths, methods, metadatas = zip(*sorted(result))
    assert paths == ("/foo", "/foo")
    assert methods == ({"GET"}, {"POST"})


@pytest.fixture
def udp_store(backend_implementation) -> dummy_backend.DummyUserDefinedProcesses:
    udps = backend_implementation.user_defined_processes
    assert isinstance(udps, dummy_backend.DummyUserDefinedProcesses)
    udps.reset(
        {
            ("Mr.Test", "udp1"): UserDefinedProcessMetadata(
                id="udp1",
                process_graph={"add23": {"process_id": "add", "arguments": {"x": 2, "y": 3}, "result": True}},
            ),
            ("Mr.Test", "udp2"): UserDefinedProcessMetadata(
                id="udp2",
                process_graph={"add58": {"process_id": "add", "arguments": {"x": 5, "y": 8}, "result": True}},
                public=True,
            ),
        }
    )
    return udps


class TestUserDefinedProcesses:
    @pytest.mark.parametrize("body_id", [None, "evi", "meh"])
    def test_add_udp(self, api100, udp_store, body_id):
        spec = {"parameters": [{"name": "red"}], "process_graph": {"sub": {}}, "public": True}
        if body_id:
            spec["id"] = body_id
        api100.put("/process_graphs/evi", headers=TEST_USER_AUTH_HEADER, json=spec).assert_status_code(200)

        new_udp = udp_store._processes["Mr.Test", "evi"]
        assert new_udp.id == "evi"
        assert new_udp.parameters == [{"name": "red"}]
        assert new_udp.process_graph == {"sub": {}}
        assert new_udp.public

    def test_add_udp_no_pg(self, api100):
        spec = {"id": "evi", "parameters": [{"name": "red"}]}
        res = api100.put("/process_graphs/evi", headers=TEST_USER_AUTH_HEADER, json=spec)
        res.assert_error(400, "ProcessGraphMissing")

    def test_add_udp_invalid_id(self, api100):
        spec = {"id": "foob@r", "process_graph": {"sub": {}}}
        res = api100.put("/process_graphs/foob@r", headers=TEST_USER_AUTH_HEADER, json=spec)
        res.assert_error(400, "InvalidId")

    @pytest.mark.parametrize("body_id", [None, "udp1", "meh"])
    def test_update_udp(self, api100, udp_store, body_id):
        spec = {"parameters": [{"name": "blue"}], "process_graph": {"add": {}}, "public": True}
        if body_id:
            spec["id"] = body_id
        api100.put("/process_graphs/udp1", headers=TEST_USER_AUTH_HEADER, json=spec).assert_status_code(200)

        modified_udp = udp_store._processes["Mr.Test", "udp1"]
        assert modified_udp.id == "udp1"
        assert modified_udp.process_graph == {"add": {}}
        assert modified_udp.parameters == [{"name": "blue"}]
        assert modified_udp.public

    def test_list_udps(self, api100, udp_store):
        resp = api100.get("/process_graphs", headers=TEST_USER_AUTH_HEADER).assert_status_code(200)

        udps = resp.json["processes"]
        assert udps == [{"id": "udp1"}, {"id": "udp2"}]

    def test_get_udp(self, api100, udp_store):
        udp = api100.get("/process_graphs/udp1", headers=TEST_USER_AUTH_HEADER).assert_status_code(200).json
        assert udp == {
            "id": "udp1",
            "process_graph": {"add23": {"process_id": "add", "arguments": {"x": 2, "y": 3}, "result": True}},
        }

    def test_get_udp_public(self, api100, udp_store):
        udp = api100.get("/process_graphs/udp2", headers=TEST_USER_AUTH_HEADER).assert_status_code(200).json
        assert udp == {
            "id": "udp2",
            "process_graph": {"add58": {"process_id": "add", "arguments": {"x": 5, "y": 8}, "result": True}},
            "links": [
                {
                    "rel": "canonical",
                    "href": "http://oeo.net/openeo/1.0.0/processes/u:Mr.Test/udp2",
                    "title": "Public URL for user-defined process 'udp2'",
                }
            ],
            "public": True,
        }

    def test_get_unknown_udp(self, api100, udp_store):
        res = api100.get("/process_graphs/unknown", headers=TEST_USER_AUTH_HEADER)
        res.assert_error(404, "ProcessGraphNotFound")

    def test_get_invalid_id(self, api100, udp_store):
        res = api100.get("/process_graphs/foob@r", headers=TEST_USER_AUTH_HEADER)
        res.assert_error(400, "InvalidId")

    def test_delete_udp(self, api100, udp_store):
        assert ("Mr.Test", "udp2") in udp_store._processes

        api100.delete("/process_graphs/udp2", headers=TEST_USER_AUTH_HEADER).assert_status_code(204)

        assert ("Mr.Test", "udp1") in udp_store._processes
        assert ("Mr.Test", "udp2") not in udp_store._processes

    def test_delete_unknown_udp(self, api100, udp_store):
        res = api100.delete("/process_graphs/unknown", headers=TEST_USER_AUTH_HEADER)
        res.assert_error(404, "ProcessGraphNotFound")

    def test_delete_invalid_id(self, api100, udp_store):
        res = api100.delete("/process_graphs/foob@r", headers=TEST_USER_AUTH_HEADER)
        res.assert_error(400, "InvalidId")

    def test_public_udp(self, api100, udp_store):
        api100.put(
            "/process_graphs/evi",
            headers=TEST_USER_AUTH_HEADER,
            json={
                "parameters": [{"name": "red"}],
                "process_graph": {"sub": {}},
                "links": [{"rel": "about", "href": "https://wikipedia.test/evi"}],
                "public": True,
            },
        ).assert_status_code(200)
        api100.put(
            "/process_graphs/secret",
            headers=TEST_USER_AUTH_HEADER,
            json={"parameters": [{"name": "red"}], "process_graph": {"sub": {}}, "public": False},
        ).assert_status_code(200)

        r = api100.get("/processes/u:Mr.Test").assert_status_code(200)
        assert r.json == {
            "processes": [{"id": "udp2"}, {"id": "evi", "parameters": [{"name": "red"}]}],
            "links": [],
            "version": None,
        }

    def test_public_udp_link(self, api100, udp_store):
        api100.put(
            "/process_graphs/evi",
            headers=TEST_USER_AUTH_HEADER,
            json={
                "parameters": [{"name": "red"}],
                "process_graph": {"add35": {"process_id": "add", "arguments": {"x": 3, "y": 5}, "result": True}},
                "links": [{"rel": "about", "href": "https://wikipedia.test/evi"}],
                "public": True,
            },
        ).assert_status_code(200)

        expected = {
            "id": "evi",
            "parameters": [{"name": "red"}],
            "process_graph": {"add35": {"process_id": "add", "arguments": {"x": 3, "y": 5}, "result": True}},
            "public": True,
            "links": [
                {"rel": "about", "href": "https://wikipedia.test/evi"},
                {
                    "rel": "canonical",
                    "href": "http://oeo.net/openeo/1.0.0/processes/u:Mr.Test/evi",
                    "title": "Public URL for user-defined process 'evi'",
                },
            ],
        }

        api100.get("/process_graphs/evi").assert_error(401, "AuthenticationRequired")
        udp = api100.get("/process_graphs/evi", headers=TEST_USER_AUTH_HEADER).assert_status_code(200).json
        assert udp == expected

        udp = api100.get("/processes/u:Mr.Test/evi").assert_status_code(200).json
        assert udp == expected

    @pytest.mark.parametrize("public", [True, False])
    def test_udp_public_access(self, api100, udp_store, public):
        api100.put(
            "/process_graphs/evi",
            headers=TEST_USER_AUTH_HEADER,
            json={
                "process_graph": {"add35": {"process_id": "add", "arguments": {"x": 3, "y": 5}, "result": True}},
                "public": public,
            },
        ).assert_status_code(200)

        resp = api100.get("/processes/u:Mr.Test/evi")
        if public:
            assert resp.assert_status_code(200).json == {
                "id": "evi",
                "process_graph": {"add35": {"arguments": {"x": 3, "y": 5}, "process_id": "add", "result": True}},
                "public": True,
                "links": [
                    {
                        "href": "http://oeo.net/openeo/1.0.0/processes/u:Mr.Test/evi",
                        "rel": "canonical",
                        "title": "Public URL for user-defined process 'evi'",
                    }
                ],
            }
        else:
            resp.assert_error(400, "ProcessUnsupported")

    @pytest.mark.parametrize("body_id", [None, "evi", "meh"])
    def test_add_and_get_udp(self, api100, udp_store, body_id):
        spec = {
            "parameters": [{"name": "red"}],
            "returns": {"schema": {"type": "number"}},
            "process_graph": {"sub": {}},
            "summary": "evify it",
            "description": "Calculate the EVI",
            "public": True,
        }
        if body_id:
            spec["id"] = body_id
        api100.put("/process_graphs/evi", headers=TEST_USER_AUTH_HEADER, json=spec).assert_status_code(200)

        udp = udp_store._processes["Mr.Test", "evi"]
        assert udp.id == "evi"
        assert udp.parameters == [{"name": "red"}]
        assert udp.returns == {"schema": {"type": "number"}}
        assert udp.process_graph == {"sub": {}}
        assert udp.summary == "evify it"
        assert udp.description == "Calculate the EVI"
        assert udp.public is True

        udp = api100.get("/process_graphs/evi", headers=TEST_USER_AUTH_HEADER).assert_status_code(200).json
        assert udp["id"] == "evi"
        assert udp["parameters"] == [{"name": "red"}]
        assert udp["returns"] == {"schema": {"type": "number"}}
        assert udp["process_graph"] == {"sub": {}}
        assert udp["summary"] == "evify it"
        assert udp["description"] == "Calculate the EVI"
        assert udp["public"] is True


def test_debug_echo_get(api):
    res = api.get("/_debug/echo?xev=lol", headers={"foo": "bar"}).assert_status_code(200).json
    assert res["method"] == "GET"
    assert res["args"] == {"xev": "lol"}
    assert res["data"] == "b''"
    assert res["headers"]["Foo"] == "bar"


def test_debug_echo_post(api):
    res = api.post("/_debug/echo", json={"foo": "bar"}).assert_status_code(200).json
    assert res["method"] == "POST"
    assert res["data"] == 'b\'{"foo": "bar"}\''<|MERGE_RESOLUTION|>--- conflicted
+++ resolved
@@ -566,18 +566,13 @@
         }
         assert response.headers["Cache-Control"] == "max-age=900, public"
 
-<<<<<<< HEAD
     def test_processing_parameters(self, api100):
         response = api100.get('/processing_parameters')
         resp = response.assert_status_code(200).json
         assert resp == {}
         assert response.headers["Cache-Control"] == "max-age=900, public"
 
-    @pytest.mark.parametrize(["user_id", "expect_success"], [
-        ("Mark", False),
-        ("John", True),
-    ])
-=======
+
     @pytest.mark.parametrize(
         ["user_id", "expect_success"],
         [
@@ -585,7 +580,6 @@
             ("John", True),
         ],
     )
->>>>>>> 58bf1301
     def test_user_access_validation(self, api, user_id, expect_success):
         headers = {"Authorization": "Bearer basic//" + HttpAuthHandler.build_basic_access_token(user_id=user_id)}
         response = api.get("/jobs", headers=headers)
